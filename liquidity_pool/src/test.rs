#![cfg(test)]
extern crate std;

use crate::testutils::{
    create_liqpool_contract, create_token_contract, install_token_wasm, jump, Setup, TestConfig,
};
use soroban_sdk::testutils::{AuthorizedFunction, AuthorizedInvocation, Events};
use soroban_sdk::{testutils::Address as _, vec, Address, IntoVal, Symbol, Vec};
use utils::test_utils::assert_approx_eq_abs;

#[test]
fn test() {
    let Setup {
        env: e,
        router: _router,
        users,
        token1,
        token2,
        token_reward,
        token_share,
        liq_pool,
        plane: _plane,
    } = Setup::new_with_config(&TestConfig {
        mint_to_user: i128::MAX,
        ..TestConfig::default()
    });
    let user1 = users[0].clone();
    let reward_1_tps = 10_5000000_u128;
    let reward_2_tps = 20_0000000_u128;
    let reward_3_tps = 6_0000000_u128;
    let total_reward_1 = reward_1_tps * 60;
    let amount_to_deposit = 100_0000000;
    let desired_amounts = Vec::from_array(&e, [amount_to_deposit, amount_to_deposit]);

    liq_pool.deposit(&user1, &desired_amounts, &0);
    assert_eq!(
        e.auths()[0],
        (
            user1.clone(),
            AuthorizedInvocation {
                function: AuthorizedFunction::Contract((
                    liq_pool.address.clone(),
                    Symbol::new(&e, "deposit"),
                    Vec::from_array(
                        &e,
                        [
                            user1.to_val(),
                            desired_amounts.to_val(),
                            0_u128.into_val(&e)
                        ]
                    ),
                )),
                sub_invocations: std::vec![
                    AuthorizedInvocation {
                        function: AuthorizedFunction::Contract((
                            token1.address.clone(),
                            Symbol::new(&e, "transfer"),
                            Vec::from_array(
                                &e,
                                [
                                    user1.to_val(),
                                    liq_pool.address.to_val(),
                                    (desired_amounts.get(0).unwrap() as i128).into_val(&e),
                                ]
                            ),
                        )),
                        sub_invocations: std::vec![],
                    },
                    AuthorizedInvocation {
                        function: AuthorizedFunction::Contract((
                            token2.address.clone(),
                            Symbol::new(&e, "transfer"),
                            Vec::from_array(
                                &e,
                                [
                                    user1.to_val(),
                                    liq_pool.address.to_val(),
                                    (desired_amounts.get(1).unwrap() as i128).into_val(&e),
                                ]
                            ),
                        )),
                        sub_invocations: std::vec![],
                    }
                ],
            }
        )
    );

    assert_eq!(token_reward.balance(&user1), 0);
    // 30 seconds passed, half of the reward is available for the user
    jump(&e, 30);
    assert_eq!(liq_pool.claim(&user1), total_reward_1 / 2);
    assert_eq!(token_reward.balance(&user1) as u128, total_reward_1 / 2);
    // 60 seconds more passed. full reward was available though half already claimed
    jump(&e, 60);
    assert_eq!(liq_pool.claim(&user1), total_reward_1 / 2);
    assert_eq!(token_reward.balance(&user1) as u128, total_reward_1);

    // more rewards added with different configs
    let total_reward_2 = reward_2_tps * 100;
    liq_pool.set_rewards_config(
        &user1,
        &e.ledger().timestamp().saturating_add(100),
        &reward_2_tps,
    );
    jump(&e, 105);
    let total_reward_3 = reward_3_tps * 50;
    liq_pool.set_rewards_config(
        &user1,
        &e.ledger().timestamp().saturating_add(50),
        &reward_3_tps,
    );
    jump(&e, 500);
    // two rewards available for the user
    assert_eq!(liq_pool.claim(&user1), total_reward_2 + total_reward_3);
    assert_eq!(
        token_reward.balance(&user1) as u128,
        total_reward_1 + total_reward_2 + total_reward_3
    );

    // when we deposit equal amounts, we gotta have deposited amount of share tokens
    let expected_share_amount = amount_to_deposit as i128;
    assert_eq!(token_share.balance(&user1), expected_share_amount);
    assert_eq!(token_share.balance(&liq_pool.address), 0);
    assert_eq!(
        token1.balance(&user1),
        i128::MAX - amount_to_deposit as i128
    );
    assert_eq!(token1.balance(&liq_pool.address), amount_to_deposit as i128);
    assert_eq!(
        token2.balance(&user1),
        i128::MAX - amount_to_deposit as i128
    );
    assert_eq!(token2.balance(&liq_pool.address), amount_to_deposit as i128);

    let swap_in_amount = 1_0000000_u128;
    let expected_swap_result = 9871287_u128;

    assert_eq!(
        liq_pool.estimate_swap(&0, &1, &swap_in_amount),
        expected_swap_result
    );
    assert_eq!(
        liq_pool.swap(&user1, &0, &1, &swap_in_amount, &expected_swap_result),
        expected_swap_result
    );
    assert_eq!(
        e.auths()[0],
        (
            user1.clone(),
            AuthorizedInvocation {
                function: AuthorizedFunction::Contract((
                    liq_pool.address.clone(),
                    Symbol::new(&e, "swap"),
                    (&user1, 0_u32, 1_u32, swap_in_amount, expected_swap_result).into_val(&e)
                )),
                sub_invocations: std::vec![AuthorizedInvocation {
                    function: AuthorizedFunction::Contract((
                        token1.address.clone(),
                        Symbol::new(&e, "transfer"),
                        Vec::from_array(
                            &e,
                            [
                                user1.to_val(),
                                liq_pool.address.to_val(),
                                (swap_in_amount as i128).into_val(&e),
                            ]
                        ),
                    )),
                    sub_invocations: std::vec![],
                },],
            }
        )
    );

    assert_eq!(
        token1.balance(&user1),
        i128::MAX - amount_to_deposit as i128 - swap_in_amount as i128
    );
    assert_eq!(
        token1.balance(&liq_pool.address),
        amount_to_deposit as i128 + swap_in_amount as i128
    );
    assert_eq!(
        token2.balance(&user1),
        i128::MAX - amount_to_deposit as i128 + expected_swap_result as i128
    );
    assert_eq!(
        token2.balance(&liq_pool.address),
        amount_to_deposit as i128 - expected_swap_result as i128
    );

    let withdraw_amounts = [
        amount_to_deposit + swap_in_amount,
        amount_to_deposit - expected_swap_result,
    ];
    liq_pool.withdraw(
        &user1,
        &(expected_share_amount as u128),
        &Vec::from_array(&e, withdraw_amounts),
    );
    assert_eq!(
        e.auths()[0],
        (
            user1.clone(),
            AuthorizedInvocation {
                function: AuthorizedFunction::Contract((
                    liq_pool.address.clone(),
                    Symbol::new(&e, "withdraw"),
                    Vec::from_array(
                        &e,
                        [
                            user1.clone().into_val(&e),
                            (expected_share_amount as u128).into_val(&e),
                            Vec::from_array(&e, withdraw_amounts).into_val(&e)
                        ],
                    )
                )),
                sub_invocations: std::vec![AuthorizedInvocation {
                    function: AuthorizedFunction::Contract((
                        token_share.address.clone(),
                        Symbol::new(&e, "transfer"),
                        Vec::from_array(
                            &e,
                            [
                                user1.to_val(),
                                liq_pool.address.to_val(),
                                (amount_to_deposit as i128).into_val(&e),
                            ]
                        ),
                    )),
                    sub_invocations: std::vec![],
                }],
            }
        )
    );

    jump(&e, 600);
    assert_eq!(liq_pool.claim(&user1), 0);
    assert_eq!(
        token_reward.balance(&user1) as u128,
        total_reward_1 + total_reward_2 + total_reward_3
    );

    assert_eq!(token1.balance(&user1), i128::MAX);
    assert_eq!(token2.balance(&user1), i128::MAX);
    assert_eq!(token_share.balance(&user1), 0);
    assert_eq!(token1.balance(&liq_pool.address), 0);
    assert_eq!(token2.balance(&liq_pool.address), 0);
    assert_eq!(token_share.balance(&liq_pool.address), 0);
}

#[test]
<<<<<<< HEAD
#[should_panic(expected = "initial deposit requires all coins")]
fn test_zero_initial_deposit() {
    let Setup {
        env: e,
=======
fn test_events() {
    let Setup {
        env: e,
        router: _router,
        users,
        token1,
        token2,
        token_reward: _token_reward,
        token_share: _token_share,
        liq_pool,
        plane: _plane,
    } = Setup::new_with_config(&TestConfig {
        mint_to_user: i128::MAX,
        ..TestConfig::default()
    });
    let user1 = users[0].clone();
    let amount_to_deposit = 100_0000000;
    let desired_amounts = Vec::from_array(&e, [amount_to_deposit, amount_to_deposit]);

    liq_pool.deposit(&user1, &desired_amounts, &0);
    assert_eq!(
        vec![&e, e.events().all().last().unwrap()],
        vec![
            &e,
            (
                liq_pool.address.clone(),
                (
                    Symbol::new(&e, "deposit_liquidity"),
                    token1.address.clone(),
                    token2.address.clone()
                )
                    .into_val(&e),
                (
                    amount_to_deposit as i128,
                    amount_to_deposit as i128,
                    amount_to_deposit as i128
                )
                    .into_val(&e),
            ),
        ]
    );

    assert_eq!(liq_pool.swap(&user1, &0, &1, &100, &97), 98);
    assert_eq!(
        vec![&e, e.events().all().last().unwrap()],
        vec![
            &e,
            (
                liq_pool.address.clone(),
                (
                    Symbol::new(&e, "trade"),
                    token1.address.clone(),
                    token2.address.clone(),
                    user1.clone()
                )
                    .into_val(&e),
                (100_i128, 98_i128, 1_i128).into_val(&e),
            )
        ]
    );

    let amounts_out = liq_pool.withdraw(&user1, &amount_to_deposit, &Vec::from_array(&e, [0, 0]));
    assert_eq!(amounts_out.get(0).unwrap(), 1000000100);
    assert_eq!(amounts_out.get(1).unwrap(), 999999902);
    assert_eq!(
        vec![&e, e.events().all().last().unwrap()],
        vec![
            &e,
            (
                liq_pool.address.clone(),
                (
                    Symbol::new(&e, "withdraw_liquidity"),
                    token1.address.clone(),
                    token2.address.clone()
                )
                    .into_val(&e),
                (
                    amount_to_deposit as i128,
                    amounts_out.get(0).unwrap() as i128,
                    amounts_out.get(1).unwrap() as i128
                )
                    .into_val(&e),
            )
        ]
    );
}

#[test]
#[should_panic(expected = "Error(Contract, #2006)")]
fn test_deposit_min_mint() {
    let Setup {
        env: e,
        router: _router,
        users,
        token1: _token1,
        token2: _token2,
        token_reward: _token_reward,
        token_share: _token_share,
        liq_pool,
        plane: _plane,
    } = Setup::new_with_config(&TestConfig {
        mint_to_user: i128::MAX,
        ..TestConfig::default()
    });
    let user1 = users[0].clone();

    liq_pool.deposit(
        &user1,
        &Vec::from_array(&e, [1_000_000_000_000_0000000, 1_000_000_000_000_0000000]),
        &0,
    );
    liq_pool.deposit(&user1, &Vec::from_array(&e, [1, 1]), &10);
}

#[test]
#[should_panic(expected = "Error(Contract, #2004)")]
fn test_zero_initial_deposit() {
    let Setup {
        env: e,
        router: _router,
>>>>>>> 13fa8159
        users,
        token1: _token1,
        token2: _token2,
        token_reward: _token_reward,
        token_share: _token_share,
        liq_pool,
        plane: _plane,
    } = Setup::default();
    let user1 = users[0].clone();
<<<<<<< HEAD
    liq_pool.deposit(&user1, &Vec::from_array(&e, [100, 0]));
=======
    liq_pool.deposit(&user1, &Vec::from_array(&e, [100, 0]), &0);
>>>>>>> 13fa8159
}

#[test]
fn test_zero_deposit_ok() {
    let Setup {
        env: e,
<<<<<<< HEAD
=======
        router: _router,
>>>>>>> 13fa8159
        users,
        token1: _token1,
        token2: _token2,
        token_reward: _token_reward,
        token_share: _token_share,
        liq_pool,
        plane: _plane,
    } = Setup::default();
    let user1 = users[0].clone();
<<<<<<< HEAD
    liq_pool.deposit(&user1, &Vec::from_array(&e, [100, 100]));
    liq_pool.deposit(&user1, &Vec::from_array(&e, [100, 0]));
=======
    liq_pool.deposit(&user1, &Vec::from_array(&e, [100, 100]), &0);
    liq_pool.deposit(&user1, &Vec::from_array(&e, [100, 0]), &0);
>>>>>>> 13fa8159
}

#[test]
#[should_panic(expected = "Error(Contract, #201)")]
fn initialize_already_initialized() {
    let setup = Setup::default();

    let users = Setup::generate_random_users(&setup.env, 3);
    let token1 = create_token_contract(&setup.env, &users[1]);
    let token2 = create_token_contract(&setup.env, &users[2]);

    setup.liq_pool.initialize(
        &users[0],
        &users[0],
        &install_token_wasm(&setup.env),
        &Vec::from_array(&setup.env, [token1.address.clone(), token2.address.clone()]),
        &10_u32,
    );
}

#[test]
#[should_panic(expected = "Error(Contract, #202)")]
fn initialize_already_initialized_plane() {
    let setup = Setup::default();

    let users = Setup::generate_random_users(&setup.env, 3);
    let token1 = create_token_contract(&setup.env, &users[1]);
    let token2 = create_token_contract(&setup.env, &users[2]);

    setup.liq_pool.initialize_all(
        &users[0],
        &users[0],
        &install_token_wasm(&setup.env),
        &Vec::from_array(&setup.env, [token1.address.clone(), token2.address.clone()]),
        &10_u32,
        &token1.address,
        &setup.plane.address,
    );
}

#[test]
fn test_custom_fee() {
    let config = TestConfig {
        mint_to_user: 1000000_0000000,
        ..TestConfig::default()
    };
    let setup = Setup::new_with_config(&config);

    // we're checking fraction against output for 1 token
    for fee_config in [
        (0, 9900990_u128),    // 0%
        (10, 9891089_u128),   // 0.1%
        (30, 9871287_u128),   // 0.3%
        (100, 9801980_u128),  // 1%
        (1000, 8910891_u128), // 10%
        (3000, 6930693_u128), // 30%
        (9900, 99009_u128),   // 99%
        (9999, 990_u128),     // 99.99% - maximum fee
    ] {
        let liqpool = create_liqpool_contract(
            &setup.env,
            &Address::generate(&setup.env),
            &setup.users[0],
            &install_token_wasm(&setup.env),
            &Vec::from_array(
                &setup.env,
                [setup.token1.address.clone(), setup.token2.address.clone()],
            ),
            &setup.token_reward.address,
            fee_config.0, // ten percent
            &setup.plane.address,
        );
        liqpool.deposit(
            &setup.users[0],
            &Vec::from_array(&setup.env, [100_0000000, 100_0000000]),
            &0,
        );
        assert_eq!(liqpool.estimate_swap(&1, &0, &1_0000000), fee_config.1);
        assert_eq!(
            liqpool.swap(&setup.users[0], &1, &0, &1_0000000, &0),
            fee_config.1
        );
    }
}

#[test]
fn test_simple_ongoing_reward() {
    let Setup {
        env,
        router: _router,
        users,
        token1: _token1,
        token2: _token2,
        token_reward,
        token_share: _token_share,
        liq_pool,
        plane: _plane,
    } = Setup::default();
    let total_reward_1 = TestConfig::default().reward_tps * 60;
    assert_eq!(liq_pool.get_total_configured_reward(), total_reward_1);
    assert_eq!(liq_pool.get_total_accumulated_reward(), 0);
    assert_eq!(liq_pool.get_total_claimed_reward(), 0);

    // 10 seconds passed since config, user depositing
    jump(&env, 10);

    assert_eq!(liq_pool.get_total_configured_reward(), total_reward_1);
    assert_eq!(
        liq_pool.get_total_accumulated_reward(),
        TestConfig::default().reward_tps * 10
    );
    assert_eq!(liq_pool.get_total_claimed_reward(), 0);

    liq_pool.deposit(&users[0], &Vec::from_array(&env, [100, 100]), &0);

    assert_eq!(token_reward.balance(&users[0]), 0);
    // 30 seconds passed, half of the reward is available for the user
    jump(&env, 30);

    assert_eq!(liq_pool.get_total_configured_reward(), total_reward_1);
    assert_eq!(
        liq_pool.get_total_accumulated_reward(),
        TestConfig::default().reward_tps * 40
    );
    assert_eq!(liq_pool.get_total_claimed_reward(), 0);

    assert_eq!(liq_pool.claim(&users[0]), total_reward_1 / 2);
    assert_eq!(token_reward.balance(&users[0]) as u128, total_reward_1 / 2);

    assert_eq!(liq_pool.get_total_configured_reward(), total_reward_1);
    assert_eq!(
        liq_pool.get_total_accumulated_reward(),
        TestConfig::default().reward_tps * 40
    );
    assert_eq!(
        liq_pool.get_total_claimed_reward(),
        TestConfig::default().reward_tps * 30
    );

    // 40 seconds passed, reward config ended
    //  5/6 of the reward is available for the user since he has missed first 10 seconds
    jump(&env, 40);

    assert_eq!(liq_pool.get_total_configured_reward(), total_reward_1);
    assert_eq!(liq_pool.get_total_accumulated_reward(), total_reward_1);
    assert_eq!(
        liq_pool.get_total_claimed_reward(),
        TestConfig::default().reward_tps * 30
    );

    assert_eq!(liq_pool.claim(&users[0]), total_reward_1 * 2 / 6);
    assert_eq!(
        token_reward.balance(&users[0]) as u128,
        total_reward_1 * 5 / 6
    );

    assert_eq!(liq_pool.get_total_configured_reward(), total_reward_1);
    assert_eq!(liq_pool.get_total_accumulated_reward(), total_reward_1);
    assert_eq!(
        liq_pool.get_total_claimed_reward(),
        TestConfig::default().reward_tps * 50
    );
}

#[test]
fn test_estimate_ongoing_reward() {
    let Setup {
        env,
        router: _router,
        users,
        token1: _token1,
        token2: _token2,
        token_reward,
        token_share: _token_share,
        liq_pool,
        plane: _plane,
    } = Setup::default();

    // 10 seconds passed since config, user depositing
    jump(&env, 10);
    liq_pool.deposit(&users[0], &Vec::from_array(&env, [100, 100]), &0);

    assert_eq!(token_reward.balance(&users[0]), 0);
    // 30 seconds passed, half of the reward is available for the user
    jump(&env, 30);
    let total_reward_1 = TestConfig::default().reward_tps * 60;
    assert_eq!(liq_pool.get_user_reward(&users[0]), total_reward_1 / 2);
    assert_eq!(token_reward.balance(&users[0]) as u128, 0);
}

#[test]
fn test_simple_reward() {
    let setup = Setup::setup(&TestConfig::default());
    setup.mint_tokens_for_users(TestConfig::default().mint_to_user);
    let Setup {
        env,
        router: _router,
        users,
        token1: _token1,
        token2: _token2,
        token_reward,
        token_share: _token_share,
        liq_pool,
        plane: _plane,
    } = setup;

    // 10 seconds. user depositing
    jump(&env, 10);
    liq_pool.deposit(&users[0], &Vec::from_array(&env, [100, 100]), &0);

    // 20 seconds. rewards set up for 60 seconds
    jump(&env, 10);
    let reward_1_tps = 10_5000000_u128;
    let total_reward_1 = reward_1_tps * 60;
    liq_pool.set_rewards_config(
        &users[0],
        &env.ledger().timestamp().saturating_add(60),
        &reward_1_tps,
    );

    // 90 seconds. rewards ended.
    jump(&env, 70);
    // calling set rewards config to checkpoint. should be removed
    liq_pool.set_rewards_config(
        &users[0],
        &env.ledger().timestamp().saturating_add(60),
        &0_u128,
    );

    // 100 seconds. user claim reward
    jump(&env, 10);
    assert_eq!(token_reward.balance(&users[0]), 0);
    // full reward should be available to the user
    assert_eq!(liq_pool.claim(&users[0]), total_reward_1);
    assert_eq!(token_reward.balance(&users[0]) as u128, total_reward_1);
}

#[test]
fn test_two_users_rewards() {
    let Setup {
        env,
        router: _router,
        users,
        token1: _token1,
        token2: _token2,
        token_reward,
        token_share: _token_share,
        liq_pool,
        plane: _plane,
    } = Setup::default();

    let total_reward_1 = &TestConfig::default().reward_tps * 60;

    // two users make deposit for equal value. second after 30 seconds after rewards start,
    //  so it gets only 1/4 of total reward
    liq_pool.deposit(&users[0], &Vec::from_array(&env, [100, 100]), &0);
    jump(&env, 30);
    assert_eq!(liq_pool.claim(&users[0]), total_reward_1 / 2);
    liq_pool.deposit(&users[1], &Vec::from_array(&env, [100, 100]), &0);
    jump(&env, 100);
    assert_eq!(liq_pool.claim(&users[0]), total_reward_1 / 4);
    assert_eq!(liq_pool.claim(&users[1]), total_reward_1 / 4);
    assert_eq!(
        token_reward.balance(&users[0]) as u128,
        total_reward_1 / 4 * 3
    );
    assert_eq!(token_reward.balance(&users[1]) as u128, total_reward_1 / 4);
}

#[test]
fn test_lazy_user_rewards() {
    let Setup {
        env,
        router: _router,
        users,
        token1: _token1,
        token2: _token2,
        token_reward,
        token_share: _token_share,
        liq_pool,
        plane: _plane,
    } = Setup::default();

    let total_reward_1 = &TestConfig::default().reward_tps * 60;

    liq_pool.deposit(&users[0], &Vec::from_array(&env, [100, 100]), &0);
    jump(&env, 59);
    liq_pool.deposit(&users[1], &Vec::from_array(&env, [1000, 1000]), &0);
    jump(&env, 100);
    let user1_claim = liq_pool.claim(&users[0]);
    let user2_claim = liq_pool.claim(&users[1]);
    assert_approx_eq_abs(
        user1_claim,
        total_reward_1 * 59 / 60 + total_reward_1 / 1100 * 100 / 60,
        1000,
    );
    assert_approx_eq_abs(user2_claim, total_reward_1 / 1100 * 1000 / 60, 1000);
    assert_approx_eq_abs(token_reward.balance(&users[0]) as u128, user1_claim, 1000);
    assert_approx_eq_abs(token_reward.balance(&users[1]) as u128, user2_claim, 1000);
    assert_approx_eq_abs(user1_claim + user2_claim, total_reward_1, 1000);
}

#[test]
fn test_rewards_disable_before_expiration() {
    let Setup {
        env,
        router: _router,
        users,
        token1: _token1,
        token2: _token2,
        token_reward: _token_reward,
        token_share: _token_share,
        liq_pool,
        plane: _plane,
    } = Setup::new_with_config(&TestConfig {
        users_count: 3,
        reward_tps: 0,
        ..TestConfig::default()
    });

    // user 1 has 10% of total reward
    liq_pool.deposit(&users[0], &Vec::from_array(&env, [900, 900]), &0);
    liq_pool.deposit(&users[1], &Vec::from_array(&env, [100, 100]), &0);

    jump(&env, 10);
    let admin = users[0].clone();
    let tps = 1_0000000;
    // admin sets rewards distribution a bit in the future from the expected point
    liq_pool.set_rewards_config(&admin, &env.ledger().timestamp().saturating_add(100), &tps);

    // user 2 enters. now user 1 gets 5% of total reward, user 2 receives 50%
    jump(&env, 20);
    liq_pool.deposit(&users[2], &Vec::from_array(&env, [1000, 1000]), &0);

    jump(&env, 10);
    liq_pool.withdraw(&users[2], &1000, &Vec::from_array(&env, [1000, 1000]));

    // before config expiration, admin decides to stop as it's time to reward other pools
    jump(&env, 50);
    liq_pool.set_rewards_config(&admin, &env.ledger().timestamp().saturating_add(10), &0);

    // user decides to claim in far future
    jump(&env, 1000);
    assert_eq!(
        liq_pool.claim(&users[1]),
        tps * 20 / 10 + tps * 10 / 20 + tps * 50 / 10
    );
    assert_eq!(liq_pool.claim(&users[2]), tps * 10 / 2);
}

#[test]
fn test_rewards_disable_after_expiration() {
    let Setup {
        env,
        router: _router,
        users,
        token1: _token1,
        token2: _token2,
        token_reward: _token_reward,
        token_share: _token_share,
        liq_pool,
        plane: _plane,
    } = Setup::new_with_config(&TestConfig {
        reward_tps: 0,
        ..TestConfig::default()
    });

    // user 1 has 10% of total reward
    liq_pool.deposit(&users[0], &Vec::from_array(&env, [900, 900]), &0);
    liq_pool.deposit(&users[1], &Vec::from_array(&env, [100, 100]), &0);

    jump(&env, 10);
    let admin = users[0].clone();
    let tps = 1_0000000;
    // admin sets rewards distribution, then decides to stop rewards after expiration
    liq_pool.set_rewards_config(&admin, &env.ledger().timestamp().saturating_add(100), &tps);
    jump(&env, 150);
    liq_pool.set_rewards_config(&admin, &env.ledger().timestamp().saturating_add(100), &0);

    // user decides to claim in far future
    jump(&env, 1000);
    assert_eq!(liq_pool.claim(&users[1]), tps * 100 / 10);
}

#[test]
fn test_rewards_set_new_after_expiration() {
    let Setup {
        env,
        router: _router,
        users,
        token1: _token1,
        token2: _token2,
        token_reward: _token_reward,
        token_share: _token_share,
        liq_pool,
        plane: _plane,
    } = Setup::new_with_config(&TestConfig {
        reward_tps: 0,
        ..TestConfig::default()
    });

    // user 1 has 10% of total reward
    liq_pool.deposit(&users[0], &Vec::from_array(&env, [900, 900]), &0);
    liq_pool.deposit(&users[1], &Vec::from_array(&env, [100, 100]), &0);

    jump(&env, 10);
    let admin = users[0].clone();
    let tps_1 = 1_0000000;
    let tps_2 = 10000;
    // admin configures first rewards distribution, then it ends and admin sets new one which also expires
    liq_pool.set_rewards_config(
        &admin,
        &env.ledger().timestamp().saturating_add(100),
        &tps_1,
    );
    jump(&env, 150);
    liq_pool.set_rewards_config(
        &admin,
        &env.ledger().timestamp().saturating_add(100),
        &tps_2,
    );

    // user decides to claim in far future
    jump(&env, 1000);
    assert_eq!(
        liq_pool.claim(&users[1]),
        tps_1 * 100 / 10 + tps_2 * 100 / 10
    );
}

#[test]
#[should_panic(expected = "Error(Contract, #702)")]
fn test_rewards_same_expiration_time() {
    let Setup {
        env,
        router: _router,
        users,
        token1: _token1,
        token2: _token2,
        token_reward: _token_reward,
        token_share: _token_share,
        liq_pool,
        plane: _plane,
    } = Setup::default();

    jump(&env, 10);
    liq_pool.set_rewards_config(&users[0], &env.ledger().timestamp().saturating_add(100), &1);
    jump(&env, 10);
    liq_pool.set_rewards_config(&users[0], &env.ledger().timestamp().saturating_add(90), &2);
}

#[test]
#[should_panic(expected = "Error(Contract, #701)")]
fn test_rewards_past() {
    let Setup {
        env,
        router: _router,
        users,
        token1: _token1,
        token2: _token2,
        token_reward: _token_reward,
        token_share: _token_share,
        liq_pool,
        plane: _plane,
    } = Setup::default();

    jump(&env, 10);
    let original_expiration_time = env.ledger().timestamp().saturating_add(100);
    liq_pool.set_rewards_config(&users[0], &original_expiration_time, &1);
    jump(&env, 1000);
    liq_pool.set_rewards_config(&users[0], &original_expiration_time.saturating_add(90), &2);
}

fn test_rewards_many_users(iterations_to_simulate: u32) {
    // first user comes as initial liquidity provider
    //  many users come
    //  user does withdraw

    let Setup {
        env,
        router: _router,
        users,
        token1,
        token2,
        token_reward,
        token_share: _token_share,
        liq_pool,
        plane: _plane,
    } = Setup::new_with_config(&TestConfig {
        users_count: 100,
        ..TestConfig::default()
    });

    let admin = users[0].clone();
    let first_user = Address::generate(&env);

    for i in 0..101 {
        let user = match i {
            0 => &first_user,
            val => &users[val - 1],
        };
        token1.mint(user, &1_000_000_000_000_000_000_000);
        token2.mint(user, &1_000_000_000_000_000_000_000);
    }

    token_reward.mint(&liq_pool.address, &1_000_000_000_000_0000000);

    let reward_1_tps = 10_5000000_u128;
    liq_pool.set_rewards_config(
        &admin,
        &env.ledger()
            .timestamp()
            .saturating_add((iterations_to_simulate * 2 + 110).into()),
        &reward_1_tps,
    );
    jump(&env, 10);

    // we have this because of last jump(100)
    let mut expected_reward = 100 * reward_1_tps / iterations_to_simulate as u128;
    for i in 0..iterations_to_simulate as u128 {
        expected_reward += reward_1_tps / (i + 1);
    }

    liq_pool.deposit(
        &first_user,
        &Vec::from_array(&env, [1_000_000_000_000_0000000, 1_000_000_000_000_0000000]),
        &0,
    );
    jump(&env, 1);

    for i in 1..iterations_to_simulate as usize {
        let user = &users[i % 10];
        liq_pool.deposit(
            user,
            &Vec::from_array(&env, [1_000_000_000_000_0000000, 1_000_000_000_000_0000000]),
            &0,
        );
        jump(&env, 1);
    }

    jump(&env, 100);
    env.budget().reset_default();
    let user1_claim = liq_pool.claim(&first_user);
    env.budget().print();
    assert_approx_eq_abs(user1_claim, expected_reward, 10000); // small loss because of rounding is fine
}

#[test]
fn test_deposit_inequal_return_change() {
    let Setup {
        env: e,
        router: _router,
        users,
        token1,
        token2,
        token_reward: _token_reward,
        token_share: _token_share,
        liq_pool,
        plane: _plane,
    } = Setup::default();
    let user1 = users[0].clone();
    liq_pool.deposit(&user1, &Vec::from_array(&e, [100, 100]), &0);
    assert_eq!(token1.balance(&liq_pool.address), 100);
    assert_eq!(token2.balance(&liq_pool.address), 100);
    liq_pool.deposit(&user1, &Vec::from_array(&e, [200, 100]), &0);
    assert_eq!(token1.balance(&liq_pool.address), 200);
    assert_eq!(token2.balance(&liq_pool.address), 200);
}

#[test]
fn test_rewards_1k() {
    test_rewards_many_users(1_000);
}

#[cfg(feature = "slow_tests")]
#[test]
fn test_rewards_50k() {
    test_rewards_many_users(50_000);
}

#[test]
#[should_panic(expected = "Error(Contract, #102)")]
fn test_config_rewards_not_admin() {
    let setup = Setup::setup(&TestConfig::default());
    setup.mint_tokens_for_users(TestConfig::default().mint_to_user);
    let Setup {
        env,
        router: _router,
        users,
        token1: _token1,
        token2: _token2,
        token_reward: _token_reward,
        token_share: _token_share,
        liq_pool,
        plane: _plane,
    } = setup;

    liq_pool.set_rewards_config(
        &users[1],
        &env.ledger().timestamp().saturating_add(60),
        &10_5000000_u128,
    );
}

#[test]
fn test_config_rewards_router() {
    let setup = Setup::setup(&TestConfig::default());
    setup.mint_tokens_for_users(TestConfig::default().mint_to_user);
    let Setup {
        env,
        router,
        users: _users,
        token1: _token1,
        token2: _token2,
        token_reward: _token_reward,
        token_share: _token_share,
        liq_pool,
        plane: _plane,
    } = setup;

    liq_pool.set_rewards_config(
        &router,
        &env.ledger().timestamp().saturating_add(60),
        &10_5000000_u128,
    );
}

#[test]
fn test_large_numbers() {
    let Setup {
        env: e,
        router: _router,
        users,
        token1,
        token2,
        token_reward: _token_reward,
        token_share,
        liq_pool,
        plane: _plane,
    } = Setup::new_with_config(&TestConfig {
        mint_to_user: i128::MAX,
        ..TestConfig::default()
    });
    let user1 = users[0].clone();
    let amount_to_deposit = u128::MAX / 1_000_000;
    let desired_amounts = Vec::from_array(&e, [amount_to_deposit, amount_to_deposit]);

    liq_pool.deposit(&user1, &desired_amounts, &0);

    // when we deposit equal amounts, we gotta have deposited amount of share tokens
    let expected_share_amount = amount_to_deposit as i128;
    assert_eq!(token_share.balance(&user1), expected_share_amount);
    assert_eq!(token_share.balance(&liq_pool.address), 0);
    assert_eq!(
        token1.balance(&user1),
        i128::MAX - amount_to_deposit as i128
    );
    assert_eq!(token1.balance(&liq_pool.address), amount_to_deposit as i128);
    assert_eq!(
        token2.balance(&user1),
        i128::MAX - amount_to_deposit as i128
    );
    assert_eq!(token2.balance(&liq_pool.address), amount_to_deposit as i128);

    let swap_in = amount_to_deposit / 1_000;
    // swap out shouldn't differ for more than 0.4% since fee is 0.3%
    let expected_swap_result_delta = swap_in / 250;
    let estimate_swap_result = liq_pool.estimate_swap(&0, &1, &swap_in);
    assert_approx_eq_abs(estimate_swap_result, swap_in, expected_swap_result_delta);
    assert_eq!(
        liq_pool.swap(&user1, &0, &1, &swap_in, &estimate_swap_result),
        estimate_swap_result
    );

    assert_eq!(
        token1.balance(&user1),
        i128::MAX - amount_to_deposit as i128 - swap_in as i128
    );
    assert_eq!(
        token1.balance(&liq_pool.address),
        amount_to_deposit as i128 + swap_in as i128
    );
    assert_eq!(
        token2.balance(&user1),
        i128::MAX - amount_to_deposit as i128 + estimate_swap_result as i128
    );
    assert_eq!(
        token2.balance(&liq_pool.address),
        amount_to_deposit as i128 - estimate_swap_result as i128
    );

    let withdraw_amounts = [
        amount_to_deposit + swap_in,
        amount_to_deposit - estimate_swap_result,
    ];
    liq_pool.withdraw(
        &user1,
        &(expected_share_amount as u128),
        &Vec::from_array(&e, withdraw_amounts),
    );

    assert_eq!(token1.balance(&user1), i128::MAX);
    assert_eq!(token2.balance(&user1), i128::MAX);
    assert_eq!(token_share.balance(&user1), 0);
    assert_eq!(token1.balance(&liq_pool.address), 0);
    assert_eq!(token2.balance(&liq_pool.address), 0);
    assert_eq!(token_share.balance(&liq_pool.address), 0);
}<|MERGE_RESOLUTION|>--- conflicted
+++ resolved
@@ -251,12 +251,6 @@
 }
 
 #[test]
-<<<<<<< HEAD
-#[should_panic(expected = "initial deposit requires all coins")]
-fn test_zero_initial_deposit() {
-    let Setup {
-        env: e,
-=======
 fn test_events() {
     let Setup {
         env: e,
@@ -377,7 +371,6 @@
     let Setup {
         env: e,
         router: _router,
->>>>>>> 13fa8159
         users,
         token1: _token1,
         token2: _token2,
@@ -387,21 +380,14 @@
         plane: _plane,
     } = Setup::default();
     let user1 = users[0].clone();
-<<<<<<< HEAD
-    liq_pool.deposit(&user1, &Vec::from_array(&e, [100, 0]));
-=======
     liq_pool.deposit(&user1, &Vec::from_array(&e, [100, 0]), &0);
->>>>>>> 13fa8159
 }
 
 #[test]
 fn test_zero_deposit_ok() {
     let Setup {
         env: e,
-<<<<<<< HEAD
-=======
-        router: _router,
->>>>>>> 13fa8159
+        router: _router,
         users,
         token1: _token1,
         token2: _token2,
@@ -411,13 +397,8 @@
         plane: _plane,
     } = Setup::default();
     let user1 = users[0].clone();
-<<<<<<< HEAD
-    liq_pool.deposit(&user1, &Vec::from_array(&e, [100, 100]));
-    liq_pool.deposit(&user1, &Vec::from_array(&e, [100, 0]));
-=======
     liq_pool.deposit(&user1, &Vec::from_array(&e, [100, 100]), &0);
     liq_pool.deposit(&user1, &Vec::from_array(&e, [100, 0]), &0);
->>>>>>> 13fa8159
 }
 
 #[test]
