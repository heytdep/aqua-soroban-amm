use crate::pool;
use crate::pool_interface::{LiquidityPoolTrait, RewardsTrait, UpgradeableContractTrait};
use crate::storage::{
    get_fee_fraction, get_reserve_a, get_reserve_b, get_token_a, get_token_b, put_fee_fraction,
    put_reserve_a, put_reserve_b, put_token_a, put_token_b,
};
use crate::token::{create_contract, get_balance_a, get_balance_b, transfer_a, transfer_b};
use access_control::access::{AccessControl, AccessControlTrait};
use cast::i128 as to_i128;
use num_integer::Roots;
use rewards::{
    storage::{PoolRewardConfig, PoolRewardData, RewardsStorageTrait},
    Rewards,
};
use soroban_sdk::{
    contract, contracterror, contractimpl, contractmeta, panic_with_error, symbol_short, IntoVal,
    Vec,
};
use soroban_sdk::{Address, BytesN, Env, Map, Symbol};
use token_share::{
    burn_shares, get_balance_shares, get_token_share, get_total_shares, get_user_balance_shares,
    mint_shares, put_token_share, Client,
};
use utils::bump::bump_instance;

// Metadata that is added on to the WASM custom section
contractmeta!(
    key = "Description",
    val = "Constant product AMM with configurable swap fee"
);

#[contracterror]
#[derive(Copy, Clone, Debug, Eq, PartialEq, PartialOrd, Ord)]
#[repr(u32)]
pub enum LiquidityPoolError {
    AlreadyInitialized = 201,
}

#[contract]
pub struct LiquidityPool;

#[contractimpl]
impl LiquidityPoolTrait for LiquidityPool {
    fn pool_type(e: Env) -> Symbol {
        Symbol::new(&e, "constant_product")
    }

    fn initialize(
        e: Env,
        admin: Address,
        lp_token_wasm_hash: BytesN<32>,
        tokens: Vec<Address>,
        fee_fraction: u32,
    ) -> bool {
        let access_control = AccessControl::new(&e);
        if access_control.has_admin() {
            panic_with_error!(&e, LiquidityPoolError::AlreadyInitialized);
        }
        access_control.set_admin(&admin);

        let token_a = tokens.get(0).unwrap();
        let token_b = tokens.get(1).unwrap();

        if token_a >= token_b {
            panic!("token_a must be less than token_b");
        }

        let share_contract = create_contract(&e, lp_token_wasm_hash, &token_a, &token_b);
        Client::new(&e, &share_contract).initialize(
            &e.current_contract_address(),
            &7u32,
            &"Pool Share Token".into_val(&e),
            &"POOL".into_val(&e),
        );

        // 0.01% = 1; 1% = 100; 0.3% = 30
        if fee_fraction > 9999 {
            panic!("fee cannot be equal or greater than 100%");
        }
<<<<<<< HEAD
        storage::put_fee_fraction(&e, fee_fraction);

        storage::put_token_a(&e, token_a);
        storage::put_token_b(&e, token_b);
        storage::put_token_share(&e, share_contract.try_into().unwrap());
        storage::put_reserve_a(&e, 0);
        storage::put_reserve_b(&e, 0);

        rewards::manager::initialize(&e);
=======
        put_fee_fraction(&e, fee_fraction);

        put_token_a(&e, token_a);
        put_token_b(&e, token_b);
        put_token_share(&e, share_contract.try_into().unwrap());
        put_reserve_a(&e, 0);
        put_reserve_b(&e, 0);

        let rewards = Rewards::new(&e);
        rewards
            .storage()
            .set_reward_inv_data(&Map::from_array(&e, [(0_u64, 0_u64)]));
        rewards.storage().set_pool_reward_config(&PoolRewardConfig {
            tps: 0,
            expired_at: 0,
        });
        rewards.storage().set_pool_reward_data(&PoolRewardData {
            block: 0,
            accumulated: 0,
            last_time: 0,
        });
>>>>>>> c9172f92

        true
    }

    fn share_id(e: Env) -> Address {
        get_token_share(&e)
    }

    fn get_tokens(e: Env) -> Vec<Address> {
        Vec::from_array(&e, [get_token_a(&e), get_token_b(&e)])
    }

    fn deposit(
        e: Env,
        user: Address,
        desired_amounts: Vec<u128>,
        // min_amounts: Vec<u128>,
    ) -> (Vec<u128>, u128) {
        // Depositor needs to authorize the deposit
        user.require_auth();

        let (reserve_a, reserve_b) = (get_reserve_a(&e), get_reserve_b(&e));

        // Before actual changes were made to the pool, update total rewards data and refresh/initialize user reward
        let rewards = Rewards::new(&e);
        let total_shares = get_total_shares(&e);
        let user_shares = get_user_balance_shares(&e, &user);
        let pool_data = rewards.manager().update_rewards_data(total_shares);
        rewards
            .manager()
            .update_user_reward(&pool_data, &user, user_shares);
        rewards.storage().bump_user_reward_data(&user);

        let desired_a = desired_amounts.get(0).unwrap();
        let desired_b = desired_amounts.get(1).unwrap();

        // todo: return back after interface unify
        // let min_a = min_amounts.get(0).unwrap();
        // let min_b = min_amounts.get(1).unwrap();
        let (min_a, min_b) = (0, 0);

        // Calculate deposit amounts
        let amounts =
            pool::get_deposit_amounts(desired_a, min_a, desired_b, min_b, reserve_a, reserve_b);

        let token_a_client = Client::new(&e, &get_token_a(&e));
        let token_b_client = Client::new(&e, &get_token_b(&e));

        token_a_client.transfer_from(
            &e.current_contract_address(),
            &user,
            &e.current_contract_address(),
            &(amounts.0 as i128),
        );
        token_b_client.transfer_from(
            &e.current_contract_address(),
            &user,
            &e.current_contract_address(),
            &(amounts.1 as i128),
        );

        // Now calculate how many new pool shares to mint
        let (balance_a, balance_b) = (get_balance_a(&e), get_balance_b(&e));
        let total_shares = get_total_shares(&e);

        let zero = 0;
        let new_total_shares = if reserve_a > zero && reserve_b > zero {
            let shares_a = (balance_a * total_shares) / reserve_a;
            let shares_b = (balance_b * total_shares) / reserve_b;
            shares_a.min(shares_b)
        } else {
            (balance_a * balance_b).sqrt()
        };

        let shares_to_mint = new_total_shares - total_shares;
        mint_shares(&e, user, shares_to_mint as i128);
        put_reserve_a(&e, balance_a);
        put_reserve_b(&e, balance_b);
        (Vec::from_array(&e, [amounts.0, amounts.1]), shares_to_mint)
    }

    fn swap(
        e: Env,
        user: Address,
        in_idx: u32,
        out_idx: u32,
        in_amount: u128,
        out_min: u128,
    ) -> u128 {
        user.require_auth();

        if in_idx == out_idx {
            panic!("cannot swap token to same one")
        }

        if in_idx > 1 {
            panic!("in_idx out of bounds");
        }

        if out_idx > 1 {
            panic!("in_idx out of bounds");
        }

        let reserve_a = get_reserve_a(&e);
        let reserve_b = get_reserve_b(&e);
        let reserves = Vec::from_array(&e, [reserve_a, reserve_b]);
        let tokens = Self::get_tokens(e.clone());
        let reserve_sell = reserves.get(in_idx).unwrap();
        let reserve_buy = reserves.get(out_idx).unwrap();

        let fee_fraction = get_fee_fraction(&e);

        // First calculate how much we can get with in_amount from the pool
        let multiplier_with_fee = 10000 - fee_fraction as u128;
        let n = in_amount * reserve_buy * multiplier_with_fee;
        let d = reserve_sell * 10000 + in_amount * multiplier_with_fee;
        let out = n / d;
        if out < out_min {
            panic!("out amount is less than min")
        }

        // Transfer the amount being sold to the contract
        let sell_token = tokens.get(in_idx).unwrap();
        let sell_token_client = Client::new(&e, &sell_token);
        sell_token_client.transfer_from(
            &e.current_contract_address(),
            &user,
            &e.current_contract_address(),
            &(in_amount as i128),
        );

        let (balance_a, balance_b) = (get_balance_a(&e), get_balance_b(&e));

        // residue_numerator and residue_denominator are the amount that the invariant considers after
        // deducting the fee, scaled up by 10000 to avoid fractions
        let residue_numerator = 10000 - fee_fraction as u128;
        let residue_denominator = 10000;

        let new_invariant_factor = |balance: u128, reserve: u128, out: u128| {
            if balance - reserve > out {
                residue_denominator * reserve + residue_numerator * (balance - reserve - out)
            } else {
                residue_denominator * reserve + residue_denominator * balance
                    - residue_denominator * (reserve + out)
            }
        };

        let (out_a, out_b) = if out_idx == 0 { (out, 0) } else { (0, out) };

        let new_inv_a = new_invariant_factor(balance_a, reserve_a, out_a);
        let new_inv_b = new_invariant_factor(balance_b, reserve_b, out_b);
        let old_inv_a = residue_denominator * reserve_a;
        let old_inv_b = residue_denominator * reserve_b;

        if new_inv_a * new_inv_b < old_inv_a * old_inv_b {
            panic!("constant product invariant does not hold");
        }

        if out_idx == 0 {
            transfer_a(&e, user, out_a);
        } else {
            transfer_b(&e, user, out_b);
        }

        put_reserve_a(&e, balance_a - out_a);
        put_reserve_b(&e, balance_b - out_b);
        out
    }

    fn estimate_swap(e: Env, in_idx: u32, out_idx: u32, in_amount: u128) -> u128 {
        if in_idx == out_idx {
            panic!("cannot swap token to same one")
        }

        if in_idx > 1 {
            panic!("in_idx out of bounds");
        }

        if out_idx > 1 {
            panic!("in_idx out of bounds");
        }

        let reserve_a = get_reserve_a(&e);
        let reserve_b = get_reserve_b(&e);
        let reserves = Vec::from_array(&e, [reserve_a, reserve_b]);
        let reserve_sell = reserves.get(in_idx).unwrap();
        let reserve_buy = reserves.get(out_idx).unwrap();

        let fee_fraction = get_fee_fraction(&e);

        // First calculate how much needs to be sold to buy amount out from the pool
        let multiplier_with_fee = 10000 - fee_fraction as u128;
        let n = in_amount * reserve_buy * multiplier_with_fee;
        let d = reserve_sell * 10000 + in_amount * multiplier_with_fee;
        let out = n / d;
        out
    }

    fn withdraw(e: Env, user: Address, share_amount: u128, min_amounts: Vec<u128>) -> Vec<u128> {
        user.require_auth();

        // Before actual changes were made to the pool, update total rewards data and refresh user reward
        let rewards = Rewards::new(&e);
        let total_shares = get_total_shares(&e);
        let user_shares = get_user_balance_shares(&e, &user);
        let pool_data = rewards.manager().update_rewards_data(total_shares);
        rewards
            .manager()
            .update_user_reward(&pool_data, &user, user_shares);
        rewards.storage().bump_user_reward_data(&user);

        // First transfer the pool shares that need to be redeemed
        let share_token_client = Client::new(&e, &get_token_share(&e));
        share_token_client.transfer_from(
            &e.current_contract_address(),
            &user,
            &e.current_contract_address(),
            &(share_amount as i128),
        );

        let (balance_a, balance_b) = (get_balance_a(&e), get_balance_b(&e));
        let balance_shares = get_balance_shares(&e);
        let total_shares = get_total_shares(&e);

        // Now calculate the withdraw amounts
        let out_a = (balance_a * balance_shares) / total_shares;
        let out_b = (balance_b * balance_shares) / total_shares;

        let min_a = min_amounts.get(0).unwrap();
        let min_b = min_amounts.get(1).unwrap();

        if out_a < min_a || out_b < min_b {
            panic!("min not satisfied");
        }

        burn_shares(&e, balance_shares as i128);
        transfer_a(&e, user.clone(), out_a);
        transfer_b(&e, user, out_b);
        put_reserve_a(&e, balance_a - out_a);
        put_reserve_b(&e, balance_b - out_b);

        Vec::from_array(&e, [out_a, out_b])
    }

    fn get_reserves(e: Env) -> Vec<u128> {
        Vec::from_array(&e, [get_reserve_a(&e), get_reserve_b(&e)])
    }

    fn get_fee_fraction(e: Env) -> u32 {
        // returns fee fraction. 0.01% = 1; 1% = 100; 0.3% = 30
        get_fee_fraction(&e)
    }
}

impl UpgradeableContractTrait for LiquidityPool {
    fn version() -> u32 {
        1
    }

    fn upgrade(e: Env, new_wasm_hash: BytesN<32>) -> bool {
        let access_control = AccessControl::new(&e);
        access_control.require_admin();
        e.deployer().update_current_contract_wasm(new_wasm_hash);
        true
    }
}

#[contractimpl]
impl RewardsTrait for LiquidityPool {
    fn initialize_rewards_config(e: Env, reward_token: Address, reward_storage: Address) -> bool {
        // admin.require_auth();
        // check_admin(&e, &admin);

        let rewards = Rewards::new(&e);
        if rewards.storage().has_reward_token() {
            panic!("rewards config already initialized")
        }

        rewards.storage().put_reward_token(reward_token);
        rewards.storage().put_reward_storage(reward_storage);
        true
    }

    fn set_rewards_config(
        e: Env,
        admin: Address,
        expired_at: u64, // timestamp
        tps: u128,       // value with 7 decimal places. example: 600_0000000
    ) -> bool {
        admin.require_auth();
        AccessControl::new(&e).check_admin(&admin);

        let rewards = Rewards::new(&e);
        let total_shares = get_total_shares(&e);
        rewards.manager().update_rewards_data(total_shares);

        let config = PoolRewardConfig { tps, expired_at };
        bump_instance(&e);
        rewards.storage().set_pool_reward_config(&config);
        true
    }

    fn get_rewards_info(e: Env, user: Address) -> Map<Symbol, i128> {
        let rewards = Rewards::new(&e);
        let config = rewards.storage().get_pool_reward_config();
        let total_shares = get_total_shares(&e);
        let user_shares = get_user_balance_shares(&e, &user);
        let pool_data = rewards.manager().update_rewards_data(total_shares);
        let user_data = rewards
            .manager()
            .update_user_reward(&pool_data, &user, user_shares);
        let mut result = Map::new(&e);
        result.set(symbol_short!("tps"), to_i128(config.tps).unwrap());
        result.set(symbol_short!("exp_at"), to_i128(config.expired_at));
        result.set(
            symbol_short!("acc"),
            to_i128(pool_data.accumulated).unwrap(),
        );
        result.set(symbol_short!("last_time"), to_i128(pool_data.last_time));
        result.set(
            symbol_short!("pool_acc"),
            to_i128(user_data.pool_accumulated).unwrap(),
        );
        result.set(symbol_short!("block"), to_i128(pool_data.block));
        result.set(symbol_short!("usr_block"), to_i128(user_data.last_block));
        result.set(
            symbol_short!("to_claim"),
            to_i128(user_data.to_claim).unwrap(),
        );
        result
    }

    fn get_user_reward(e: Env, user: Address) -> u128 {
        let rewards = Rewards::new(&e);
        let total_shares = get_total_shares(&e);
        let user_shares = get_user_balance_shares(&e, &user);
        rewards
            .manager()
            .get_amount_to_claim(&user, total_shares, user_shares)
    }

    fn claim(e: Env, user: Address) -> u128 {
        let rewards = Rewards::new(&e);
        let total_shares = get_total_shares(&e);
        let user_shares = get_user_balance_shares(&e, &user);
        let reward = rewards
            .manager()
            .claim_reward(&user, total_shares, user_shares);
        rewards.storage().bump_user_reward_data(&user);
        reward
    }
}<|MERGE_RESOLUTION|>--- conflicted
+++ resolved
@@ -77,17 +77,6 @@
         if fee_fraction > 9999 {
             panic!("fee cannot be equal or greater than 100%");
         }
-<<<<<<< HEAD
-        storage::put_fee_fraction(&e, fee_fraction);
-
-        storage::put_token_a(&e, token_a);
-        storage::put_token_b(&e, token_b);
-        storage::put_token_share(&e, share_contract.try_into().unwrap());
-        storage::put_reserve_a(&e, 0);
-        storage::put_reserve_b(&e, 0);
-
-        rewards::manager::initialize(&e);
-=======
         put_fee_fraction(&e, fee_fraction);
 
         put_token_a(&e, token_a);
@@ -96,20 +85,7 @@
         put_reserve_a(&e, 0);
         put_reserve_b(&e, 0);
 
-        let rewards = Rewards::new(&e);
-        rewards
-            .storage()
-            .set_reward_inv_data(&Map::from_array(&e, [(0_u64, 0_u64)]));
-        rewards.storage().set_pool_reward_config(&PoolRewardConfig {
-            tps: 0,
-            expired_at: 0,
-        });
-        rewards.storage().set_pool_reward_data(&PoolRewardData {
-            block: 0,
-            accumulated: 0,
-            last_time: 0,
-        });
->>>>>>> c9172f92
+        rewards::manager::initialize(&e);
 
         true
     }
