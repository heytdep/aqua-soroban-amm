--- conflicted
+++ resolved
@@ -11,7 +11,6 @@
 
   build:
     cmds:
-<<<<<<< HEAD
       - cargo build --no-default-features --features=tokens_2 --target wasm32-unknown-unknown --release
       - soroban contract optimize --wasm ../target/wasm32-unknown-unknown/release/soroban_liquidity_pool_stableswap_contract.wasm --wasm-out ../target/wasm32-unknown-unknown/release/soroban_liquidity_pool_stableswap_contract_2_tokens.wasm
       - cargo build --no-default-features --features=tokens_3 --target wasm32-unknown-unknown --release
@@ -19,16 +18,6 @@
       - cargo build --no-default-features --features=tokens_4 --target wasm32-unknown-unknown --release
       - soroban contract optimize --wasm ../target/wasm32-unknown-unknown/release/soroban_liquidity_pool_stableswap_contract.wasm --wasm-out ../target/wasm32-unknown-unknown/release/soroban_liquidity_pool_stableswap_contract_4_tokens.wasm
       - ls -l ../target/wasm32-unknown-unknown/release/*.wasm
-=======
-      - task -d ../token build || exit 1
-      - soroban contract build --no-default-features --features=tokens_2
-      - soroban contract optimize --wasm target/wasm32-unknown-unknown/release/soroban_liquidity_pool_stableswap_contract.wasm --wasm-out target/wasm32-unknown-unknown/release/soroban_liquidity_pool_stableswap_contract_2_tokens.wasm
-      - soroban contract build --no-default-features --features=tokens_3
-      - soroban contract optimize --wasm target/wasm32-unknown-unknown/release/soroban_liquidity_pool_stableswap_contract.wasm --wasm-out target/wasm32-unknown-unknown/release/soroban_liquidity_pool_stableswap_contract_3_tokens.wasm
-      - soroban contract build --no-default-features --features=tokens_4
-      - soroban contract optimize --wasm target/wasm32-unknown-unknown/release/soroban_liquidity_pool_stableswap_contract.wasm --wasm-out target/wasm32-unknown-unknown/release/soroban_liquidity_pool_stableswap_contract_4_tokens.wasm
-      - ls -l target/wasm32-unknown-unknown/release/*.wasm
->>>>>>> 9decdd9f
 
   test:
     deps:
