use crate::pool_constants::N_COINS;
use rewards::utils::bump::bump_instance;
use soroban_sdk::{contracttype, Address, Env, Vec};

#[derive(Clone)]
#[contracttype]
enum DataKey {
    Tokens,
    Reserves,
<<<<<<< HEAD
    RewardToken,
    RewardStorage,
    TokenShare,
    Admin,
    FutureAdmin,
    PoolRewardConfig,
    PoolRewardData,
    UserRewardData(Address),
    RewardInvData(u32, u64),
=======
>>>>>>> c9172f92
    InitialA,
    InitialATime,
    FutureA,
    FutureATime,
    Fee,
    FutureFee,
    AdminFee,
    FutureAdminFee,
    AdminActionsDeadline,
    TransferOwnershipDeadline,
    KillDeadline,
    IsKilled,
}

pub fn get_tokens(e: &Env) -> Vec<Address> {
    bump_instance(&e);
    e.storage()
        .instance()
        .get(&DataKey::Tokens)
        .expect("Please initialize Tokens")
}

pub fn get_reserves(e: &Env) -> Vec<u128> {
    bump_instance(&e);
    e.storage()
        .instance()
        .get(&DataKey::Reserves)
        .expect("Please initialize Reserves")
}

pub fn put_tokens(e: &Env, contracts: &Vec<Address>) {
    if contracts.len() != N_COINS as u32 {
        panic!("wrong vector size")
    }
    bump_instance(e);
    e.storage().instance().set(&DataKey::Tokens, contracts);
}

pub fn put_reserves(e: &Env, amounts: &Vec<u128>) {
    if amounts.len() != N_COINS as u32 {
        panic!("wrong vector size")
    }
    bump_instance(e);
    e.storage().instance().set(&DataKey::Reserves, amounts);
}

// initial_A
pub fn get_initial_a(e: &Env) -> u128 {
    bump_instance(e);
    e.storage()
        .instance()
        .get(&DataKey::InitialA)
        .expect("Please initialize initial_A")
}

pub fn put_initial_a(e: &Env, value: &u128) {
    bump_instance(e);
    e.storage().instance().set(&DataKey::InitialA, value);
}

// initial A time
pub fn get_initial_a_time(e: &Env) -> u64 {
    bump_instance(e);
    e.storage()
        .instance()
        .get(&DataKey::InitialATime)
        .expect("Please initialize Initial A Time")
}

pub fn put_initial_a_time(e: &Env, value: &u64) {
    bump_instance(e);
    e.storage().instance().set(&DataKey::InitialATime, value);
}

// future_a
pub fn get_future_a(e: &Env) -> u128 {
    bump_instance(e);
    e.storage()
        .instance()
        .get(&DataKey::FutureA)
        .expect("Please initialize future_A")
}

pub fn put_future_a(e: &Env, value: &u128) {
    bump_instance(e);
    e.storage().instance().set(&DataKey::FutureA, value);
}

// fitire A time
pub fn get_future_a_time(e: &Env) -> u64 {
    bump_instance(e);
    e.storage()
        .instance()
        .get(&DataKey::FutureATime)
        .expect("Please initialize FutureATime")
}

pub fn put_future_a_time(e: &Env, value: &u64) {
    bump_instance(e);
    e.storage().instance().set(&DataKey::FutureATime, value);
}

// fee
pub fn get_fee(e: &Env) -> u128 {
    bump_instance(e);
    e.storage()
        .instance()
        .get(&DataKey::Fee)
        .expect("Please initialize fee")
}

pub fn put_fee(e: &Env, value: &u128) {
    bump_instance(e);
    e.storage().instance().set(&DataKey::Fee, value);
}

// admin_fee
pub fn get_admin_fee(e: &Env) -> u128 {
    bump_instance(e);
    e.storage()
        .instance()
        .get(&DataKey::AdminFee)
        .expect("Please initialize admin_fee")
}

pub fn put_admin_fee(e: &Env, value: &u128) {
    bump_instance(e);
    e.storage().instance().set(&DataKey::AdminFee, value);
}

// future_fee
pub fn get_future_fee(e: &Env) -> u128 {
    bump_instance(e);
    e.storage()
        .instance()
        .get(&DataKey::FutureFee)
        .expect("Please initialize future_fee")
}

pub fn put_future_fee(e: &Env, value: &u128) {
    bump_instance(e);
    e.storage().instance().set(&DataKey::FutureFee, value);
}

// future_admin_fee
pub fn get_future_admin_fee(e: &Env) -> u128 {
    bump_instance(e);
    e.storage()
        .instance()
        .get(&DataKey::FutureAdminFee)
        .expect("Please initialize future_admin_fee")
}

pub fn put_future_admin_fee(e: &Env, value: &u128) {
    bump_instance(e);
    e.storage().instance().set(&DataKey::FutureAdminFee, value);
}

// admin_actions_deadline
pub fn get_admin_actions_deadline(e: &Env) -> u64 {
    bump_instance(e);
    e.storage()
        .instance()
        .get(&DataKey::AdminActionsDeadline)
        .expect("Please initialize admin_actions_deadline")
}

pub fn put_admin_actions_deadline(e: &Env, value: &u64) {
    bump_instance(e);
    e.storage()
        .instance()
        .set(&DataKey::AdminActionsDeadline, value);
}

// transfer_ownership_deadline
pub fn get_transfer_ownership_deadline(e: &Env) -> u64 {
    bump_instance(e);
    e.storage()
        .instance()
        .get(&DataKey::TransferOwnershipDeadline)
        .expect("Please initialize transfer_ownership_deadline")
}

pub fn put_transfer_ownership_deadline(e: &Env, value: &u64) {
    bump_instance(e);
    e.storage()
        .instance()
        .set(&DataKey::TransferOwnershipDeadline, value);
}

// kill_deadline
pub fn get_kill_deadline(e: &Env) -> u64 {
    bump_instance(e);
    e.storage()
        .instance()
        .get(&DataKey::KillDeadline)
        .expect("Please initialize kill_deadline")
}

pub fn put_kill_deadline(e: &Env, value: &u64) {
    bump_instance(e);
    e.storage().instance().set(&DataKey::KillDeadline, value);
}

// is_killed
pub fn get_is_killed(e: &Env) -> bool {
    bump_instance(e);
    e.storage()
        .instance()
        .get(&DataKey::IsKilled)
        .expect("Please initialize is_killed")
}

pub fn put_is_killed(e: &Env, value: &bool) {
    bump_instance(e);
    e.storage().instance().set(&DataKey::IsKilled, value);
}<|MERGE_RESOLUTION|>--- conflicted
+++ resolved
@@ -7,18 +7,6 @@
 enum DataKey {
     Tokens,
     Reserves,
-<<<<<<< HEAD
-    RewardToken,
-    RewardStorage,
-    TokenShare,
-    Admin,
-    FutureAdmin,
-    PoolRewardConfig,
-    PoolRewardData,
-    UserRewardData(Address),
-    RewardInvData(u32, u64),
-=======
->>>>>>> c9172f92
     InitialA,
     InitialATime,
     FutureA,
