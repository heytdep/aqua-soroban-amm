--- conflicted
+++ resolved
@@ -31,13 +31,8 @@
 use soroban_fixed_point_math::SorobanFixedPoint;
 use soroban_sdk::token::Client as SorobanTokenClient;
 use soroban_sdk::{
-<<<<<<< HEAD
-    contract, contracterror, contractimpl, contractmeta, panic_with_error, symbol_short, Address,
-    BytesN, Env, IntoVal, Map, Symbol, Val, Vec, U256,
-=======
     contract, contractimpl, contractmeta, panic_with_error, symbol_short, Address, BytesN, Env,
-    IntoVal, Map, Symbol, Val, Vec,
->>>>>>> 8442860d
+    IntoVal, Map, Symbol, Val, Vec, U256,
 };
 use utils::bump::bump_instance;
 use utils::storage_errors::StorageError;
