use crate::pool_constants::{
    ADMIN_ACTIONS_DELAY, FEE_DENOMINATOR, KILL_DEADLINE_DT, LENDING_PRECISION, MAX_A,
    MAX_ADMIN_FEE, MAX_A_CHANGE, MAX_FEE, MIN_RAMP_TIME, PRECISION, PRECISION_MUL, RATE,
};
use crate::pool_interface::{
    AdminInterfaceTrait, InternalInterfaceTrait, LiquidityPoolInterfaceTrait, LiquidityPoolTrait,
    ManagedLiquidityPool, RewardsTrait, UpgradeableContractTrait,
};
use crate::storage::{
    get_admin_actions_deadline, get_admin_fee, get_fee, get_future_a, get_future_a_time,
    get_future_admin_fee, get_future_fee, get_initial_a, get_initial_a_time, get_is_killed,
    get_kill_deadline, get_plane, get_reserves, get_tokens, get_transfer_ownership_deadline,
    has_plane, put_admin_actions_deadline, put_admin_fee, put_fee, put_future_a, put_future_a_time,
    put_future_admin_fee, put_future_fee, put_initial_a, put_initial_a_time, put_is_killed,
    put_kill_deadline, put_reserves, put_tokens, put_transfer_ownership_deadline, set_plane,
};
use crate::token::create_contract;
use token_share::{
    burn_shares, get_token_share, get_total_shares, get_user_balance_shares, mint_shares,
    put_token_share, Client as LPToken,
};

use crate::errors::LiquidityPoolError;
use crate::plane::update_plane;
use crate::plane_interface::Plane;
use crate::rewards::get_rewards_manager;
use access_control::access::{AccessControl, AccessControlTrait};
use cast::i128 as to_i128;
use liquidity_pool_validation_errors::LiquidityPoolValidationError;
use rewards::{storage::PoolRewardConfig, storage::RewardsStorageTrait};
use soroban_fixed_point_math::SorobanFixedPoint;
use soroban_sdk::token::Client as SorobanTokenClient;
use soroban_sdk::{
    contract, contractimpl, contractmeta, panic_with_error, symbol_short, Address, BytesN, Env,
    IntoVal, Map, Symbol, Val, Vec, U256,
};
use utils::bump::bump_instance;
use utils::math_errors::MathError;
use utils::storage_errors::StorageError;

contractmeta!(
    key = "Description",
    val = "Stable Swap AMM for set of tokens"
);

#[contract]
pub struct LiquidityPool;

#[contractimpl]
impl LiquidityPoolTrait for LiquidityPool {
    fn a(e: Env) -> u128 {
        // Handle ramping A up or down
        let t1 = get_future_a_time(&e) as u128;
        let a1 = get_future_a(&e);
        let now = e.ledger().timestamp() as u128;

        if now < t1 {
            let a0 = get_initial_a(&e);
            let t0 = get_initial_a_time(&e) as u128;
            // Expressions in u128 cannot have negative numbers, thus "if"
            if a1 > a0 {
                a0 + (a1 - a0).fixed_mul_floor(&e, now - t0, t1 - t0)
            } else {
                a0 - (a0 - a1).fixed_mul_floor(&e, now - t0, t1 - t0)
            }
        } else {
            // when t1 == 0 or block.timestamp >= t1
            a1
        }
    }

    fn get_virtual_price(e: Env) -> u128 {
        let d = Self::get_d(e.clone(), Self::xp(e.clone()), Self::a(e.clone()));
        // D is in the units similar to DAI (e.g. converted to precision 1e7)
        // When balanced, D = n * x_u - total virtual value of the portfolio
        let token_supply = get_total_shares(&e);
        d.fixed_mul_floor(&e, PRECISION, token_supply)
    }

    fn calc_token_amount(e: Env, amounts: Vec<u128>, deposit: bool) -> u128 {
        let tokens = Self::get_tokens(e.clone());
        let n_coins = tokens.len();

        if amounts.len() != n_coins {
            panic_with_error!(e, LiquidityPoolValidationError::WrongInputVecSize);
        }

        let mut balances = get_reserves(&e);
        let amp = Self::a(e.clone());
        let d0 = Self::get_d_mem(e.clone(), balances.clone(), amp);
        for i in 0..n_coins {
            if deposit {
                balances.set(i, balances.get(i).unwrap() + amounts.get(i).unwrap());
            } else {
                balances.set(i, balances.get(i).unwrap() - amounts.get(i).unwrap());
            }
        }
        let d1 = Self::get_d_mem(e.clone(), balances, amp);
        let token_amount = get_total_shares(&e);
        let diff = if deposit { d1 - d0 } else { d0 - d1 };
        diff.fixed_mul_floor(&e, token_amount, d0)
    }

    fn get_dy(e: Env, i: u32, j: u32, dx: u128) -> u128 {
        // dx and dy in c-units
        let xp = Self::xp(e.clone());

        let x = xp.get(i).unwrap() + (dx.fixed_mul_floor(&e, RATE, PRECISION));
        let y = Self::get_y(e.clone(), i, j, x, xp.clone());

        if y == 0 {
            // pool is empty
            return 0;
        }

<<<<<<< HEAD
        let dy = (xp.get(j).unwrap() - y - 1).fixed_mul_floor(&e, PRECISION, rates[j as usize]);
        let fee = (get_fee(&e) as u128).fixed_mul_ceil(&e, dy, FEE_DENOMINATOR as u128);
=======
        let dy = (xp.get(j).unwrap() - y - 1).fixed_mul_floor(&e, PRECISION, RATE);
        let fee = (get_fee(&e) as u128).fixed_mul_floor(&e, dy, FEE_DENOMINATOR as u128);
>>>>>>> 9f82d642
        dy - fee
    }

    fn get_dy_underlying(e: Env, i: u32, j: u32, dx: u128) -> u128 {
        // dx and dy in underlying units
        let xp = Self::xp(e.clone());

        let x = xp.get(i).unwrap() + dx * PRECISION_MUL;
        let y = Self::get_y(e.clone(), i, j, x, xp.clone());
<<<<<<< HEAD
        let dy = (xp.get(j).unwrap() - y - 1) / precisions[j as usize];
        let fee = (get_fee(&e) as u128).fixed_mul_ceil(&e, dy, FEE_DENOMINATOR as u128);
=======
        let dy = (xp.get(j).unwrap() - y - 1) / PRECISION_MUL;
        let fee = (get_fee(&e) as u128).fixed_mul_floor(&e, dy, FEE_DENOMINATOR as u128);
>>>>>>> 9f82d642
        dy - fee
    }

    fn remove_liquidity_imbalance(
        e: Env,
        user: Address,
        amounts: Vec<u128>,
        max_burn_amount: u128,
    ) -> u128 {
        user.require_auth();

        let tokens = Self::get_tokens(e.clone());
        let n_coins = tokens.len();

        if amounts.len() != n_coins {
            panic_with_error!(e, LiquidityPoolValidationError::WrongInputVecSize);
        }

        // Before actual changes were made to the pool, update total rewards data and refresh user reward
        let rewards = get_rewards_manager(&e);
        let total_shares = get_total_shares(&e);
        let pool_data = rewards.manager().update_rewards_data(total_shares);
        let user_shares = get_user_balance_shares(&e, &user);
        rewards
            .manager()
            .update_user_reward(&pool_data, &user, user_shares);
        rewards.storage().bump_user_reward_data(&user);

        if get_is_killed(&e) {
            panic_with_error!(e, LiquidityPoolError::PoolKilled);
        }

        let token_supply = get_total_shares(&e);
        if token_supply == 0 {
            panic_with_error!(&e, LiquidityPoolValidationError::EmptyPool);
        }
<<<<<<< HEAD
=======
        let fee =
            (get_fee(&e) as u128).fixed_mul_floor(&e, n_coins as u128, 4 * (n_coins as u128 - 1));
>>>>>>> 9f82d642
        let admin_fee = get_admin_fee(&e) as u128;
        let amp = Self::a(e.clone());
        let mut reserves = get_reserves(&e);

        let old_balances = reserves.clone();
        let mut new_balances = old_balances.clone();

        let d0 = Self::get_d_mem(e.clone(), old_balances.clone(), amp);
        for i in 0..n_coins {
            new_balances.set(i, new_balances.get(i).unwrap() - amounts.get(i).unwrap());
        }

        let d1 = Self::get_d_mem(e.clone(), new_balances.clone(), amp);
        let mut fees = Vec::new(&e);

        for i in 0..n_coins {
            let ideal_balance = d1.fixed_mul_floor(&e, old_balances.get(i).unwrap(), d0);
            let difference = if ideal_balance > new_balances.get(i).unwrap() {
                ideal_balance - new_balances.get(i).unwrap()
            } else {
                new_balances.get(i).unwrap() - ideal_balance
            };
<<<<<<< HEAD
            let fee = difference.fixed_mul_ceil(
                &e,
                get_fee(&e) as u128 * N_COINS as u128,
                4 * (N_COINS as u128 - 1) * FEE_DENOMINATOR as u128,
            );
            fees.set(i, fee);
=======
            fees.push_back(fee.fixed_mul_floor(&e, difference, FEE_DENOMINATOR as u128));
>>>>>>> 9f82d642
            reserves.set(
                i,
                new_balances.get(i).unwrap()
                    - (fee.fixed_mul_ceil(&e, admin_fee, FEE_DENOMINATOR as u128)),
            );
            new_balances.set(i, new_balances.get(i).unwrap() - fees.get(i).unwrap());
        }
        put_reserves(&e, &reserves);

        let d2 = Self::get_d_mem(e.clone(), new_balances, amp);

        let mut token_amount = (d0 - d2).fixed_mul_floor(&e, token_supply, d0);
        if token_amount == 0 {
            panic_with_error!(&e, LiquidityPoolValidationError::ZeroSharesBurned);
        }
        token_amount += 1; // In case of rounding errors - make it unfavorable for the "attacker"
        if token_amount > max_burn_amount {
            panic_with_error!(&e, LiquidityPoolValidationError::TooManySharesBurned);
        }

        // First transfer the pool shares that need to be redeemed
        // Transfer max amount and return back change to avoid auth race condition
        let share_token_client = SorobanTokenClient::new(&e, &get_token_share(&e));
        share_token_client.transfer(
            &user,
            &e.current_contract_address(),
            &(max_burn_amount as i128),
        );
        if max_burn_amount > token_amount {
            share_token_client.transfer(
                &e.current_contract_address(),
                &user,
                &((max_burn_amount - token_amount) as i128),
            );
        }
        burn_shares(&e, token_amount as i128);

        for i in 0..n_coins {
            if amounts.get(i).unwrap() != 0 {
                let coins = get_tokens(&e);
                let token_client = SorobanTokenClient::new(&e, &coins.get(i).unwrap());
                token_client.transfer(
                    &e.current_contract_address(),
                    &user,
                    &(amounts.get(i).unwrap() as i128),
                );
            }
        }

        // update plane data for every pool update
        update_plane(&e);

        token_amount
    }

    fn calc_withdraw_one_coin(e: Env, token_amount: u128, i: u32) -> u128 {
        Self::internal_calc_withdraw_one_coin(e, token_amount, i).0
    }

    fn withdraw_one_coin(e: Env, user: Address, token_amount: u128, i: u32, min_amount: u128) {
        user.require_auth();

        // Before actual changes were made to the pool, update total rewards data and refresh user reward
        let rewards = get_rewards_manager(&e);
        let total_shares = get_total_shares(&e);
        let pool_data = rewards.manager().update_rewards_data(total_shares);
        let user_shares = get_user_balance_shares(&e, &user);
        rewards
            .manager()
            .update_user_reward(&pool_data, &user, user_shares);
        rewards.storage().bump_user_reward_data(&user);

        if get_is_killed(&e) {
            panic_with_error!(e, LiquidityPoolError::PoolKilled);
        }

        let (dy, dy_fee) = Self::internal_calc_withdraw_one_coin(e.clone(), token_amount, i);
        if dy < min_amount {
            panic_with_error!(&e, LiquidityPoolValidationError::InMinNotSatisfied);
        }

        let mut reserves = get_reserves(&e);
        reserves.set(
            i,
            reserves.get(i).unwrap()
                - (dy
                    + dy_fee.fixed_mul_floor(
                        &e,
                        get_admin_fee(&e) as u128,
                        FEE_DENOMINATOR as u128,
                    )),
        );
        put_reserves(&e, &reserves);

        // First transfer the pool shares that need to be redeemed
        let share_token_client = SorobanTokenClient::new(&e, &get_token_share(&e));
        share_token_client.transfer(
            &user,
            &e.current_contract_address(),
            &(token_amount as i128),
        );
        burn_shares(&e, token_amount as i128);

        let coins = get_tokens(&e);
        let token_client = SorobanTokenClient::new(&e, &coins.get(i).unwrap());
        token_client.transfer(&e.current_contract_address(), &user, &(dy as i128));

        // update plane data for every pool update
        update_plane(&e);
    }
}

impl InternalInterfaceTrait for LiquidityPool {
    fn xp(e: Env) -> Vec<u128> {
        let reserves = get_reserves(&e);
        let n_coins = reserves.len();

        let mut result = Vec::new(&e);
        for i in 0..n_coins {
            result.push_back(RATE.fixed_mul_floor(&e, reserves.get(i).unwrap(), LENDING_PRECISION));
        }
        result
    }

    // balances size = n_coins
    fn xp_mem(e: Env, reserves: Vec<u128>) -> Vec<u128> {
        let tokens = Self::get_tokens(e.clone());
        let n_coins = tokens.len();

        if reserves.len() != n_coins {
            panic_with_error!(&e, LiquidityPoolValidationError::WrongInputVecSize);
        }

        let mut result = Vec::new(&e);
        for i in 0..n_coins {
            result.push_back(RATE.fixed_mul_floor(&e, reserves.get(i).unwrap(), PRECISION));
        }
        result
    }

    // xp size = n_coins
    fn get_d(e: Env, xp: Vec<u128>, amp: u128) -> u128 {
        let tokens = Self::get_tokens(e.clone());
        let n_coins = tokens.len();

        let mut s = 0;
        for x in xp.clone() {
            s += x;
        }
        if s == 0 {
            return 0;
        }

        let mut d_prev;
        let mut d = s;
        let ann = amp * n_coins as u128;
        for _i in 0..255 {
            let mut d_p = d.clone();
            for x1 in xp.clone() {
                d_p = d_p.fixed_mul_floor(&e, d, x1 * n_coins as u128);
            }
            d_prev = d.clone();
            d = (ann * s + d_p * n_coins as u128).fixed_mul_floor(
                &e,
                d,
                (ann - 1) * d + (n_coins as u128 + 1) * d_p,
            );

            // // Equality with the precision of 1
            if d > d_prev {
                if d - d_prev <= 1 {
                    break;
                }
            } else if d_prev - d <= 1 {
                break;
            }
        }
        d
    }

    fn get_d_mem(e: Env, balances: Vec<u128>, amp: u128) -> u128 {
        Self::get_d(e.clone(), Self::xp_mem(e.clone(), balances), amp)
    }

    fn get_y(e: Env, in_idx: u32, out_idx: u32, x: u128, xp: Vec<u128>) -> u128 {
        // x in the input is converted to the same price/precision
        let tokens = Self::get_tokens(e.clone());
        let n_coins = tokens.len();

        if in_idx == out_idx {
            panic_with_error!(e, LiquidityPoolValidationError::CannotSwapSameToken);
        }
        if out_idx >= n_coins {
            panic_with_error!(e, LiquidityPoolValidationError::OutTokenOutOfBounds);
        }

        if in_idx >= n_coins {
            panic_with_error!(e, LiquidityPoolValidationError::InTokenOutOfBounds);
        }

        let amp = Self::a(e.clone());
        let d = Self::get_d(e.clone(), xp.clone(), amp);
        let mut c = d;
        let mut s = 0;
        let ann = amp * n_coins as u128;

        let mut x1;
        for i in 0..n_coins {
            if i == in_idx {
                x1 = x;
            } else if i != out_idx {
                x1 = xp.get(i).unwrap();
            } else {
                continue;
            }
            s += x1;
            c = c.fixed_mul_floor(&e, d, x1 * n_coins as u128);
        }
        let c_256 = U256::from_u128(&e, c)
            .mul(&U256::from_u128(&e, d))
            .div(&U256::from_u128(&e, ann * n_coins as u128));
        let b = s + d / ann; // - D
        let mut y_prev;
        let mut y = d;
        for _i in 0..255 {
            y_prev = y;
            let y_256 = U256::from_u128(&e, y);
            y = match y_256
                .mul(&y_256)
                .add(&c_256)
                .div(&U256::from_u128(&e, 2 * y + b - d))
                .to_u128()
            {
                Some(v) => v,
                None => panic_with_error!(&e, MathError::NumberOverflow),
            };

            // Equality with the precision of 1
            if y > y_prev {
                if y - y_prev <= 1 {
                    break;
                }
            } else if y_prev - y <= 1 {
                break;
            }
        }
        y
    }

    fn get_y_d(e: Env, a: u128, in_idx: u32, xp: Vec<u128>, d: u128) -> u128 {
        // Calculate x[i] if one reduces D from being calculated for xp to D
        //
        // Done by solving quadratic equation iteratively.
        // x_1**2 + x1 * (sum' - (A*n**n - 1) * D / (A * n**n)) = D ** (n + 1) / (n ** (2 * n) * prod' * A)
        // x_1**2 + b*x_1 = c
        //
        // x_1 = (x_1**2 + c) / (2*x_1 + b)

        // x in the input is converted to the same price/precision

        let tokens = Self::get_tokens(e.clone());
        let n_coins = tokens.len();

        if in_idx >= n_coins {
            panic_with_error!(&e, LiquidityPoolValidationError::InTokenOutOfBounds);
        }

        let mut c = d;
        let mut s = 0;
        let ann = a * n_coins as u128;

        let mut x;
        for i in 0..n_coins {
            if i != in_idx {
                x = xp.get(i).unwrap();
            } else {
                continue;
            }
            s += x;
            c = c.fixed_mul_floor(&e, d, x * n_coins as u128);
        }
        let c_256 = U256::from_u128(&e, c)
            .mul(&U256::from_u128(&e, d))
            .div(&U256::from_u128(&e, ann * n_coins as u128));

        let b = s + d / ann;
        let mut y_prev;
        let mut y = d;

        for _i in 0..255 {
            y_prev = y;
            let y_256 = U256::from_u128(&e, y);
            y = match y_256
                .mul(&y_256)
                .add(&c_256)
                .div(&U256::from_u128(&e, 2 * y + b - d))
                .to_u128()
            {
                Some(v) => v,
                None => panic_with_error!(&e, MathError::NumberOverflow),
            };

            // Equality with the precision of 1
            if y > y_prev {
                if y - y_prev <= 1 {
                    break;
                }
            } else if y_prev - y <= 1 {
                break;
            }
        }
        y
    }

    fn internal_calc_withdraw_one_coin(e: Env, token_amount: u128, token_idx: u32) -> (u128, u128) {
        // First, need to calculate
        // * Get current D
        // * Solve Eqn against y_i for D - token_amount

        let tokens = Self::get_tokens(e.clone());
        let n_coins = tokens.len();

        let amp = Self::a(e.clone());
<<<<<<< HEAD
        let precisions = PRECISION_MUL;
=======
        let fee = get_fee(&e) as u128 * n_coins as u128 / (4 * (n_coins as u128 - 1));
>>>>>>> 9f82d642
        let total_supply = get_total_shares(&e);

        let xp = Self::xp(e.clone());

        let d0 = Self::get_d(e.clone(), xp.clone(), amp);
        let d1 = d0 - token_amount * d0 / total_supply;
        let mut xp_reduced = xp.clone();

        let new_y = Self::get_y_d(e.clone(), amp, token_idx, xp.clone(), d1);
        let dy_0 = (xp.get(token_idx).unwrap() - new_y) / PRECISION_MUL; // w/o fees;

        for j in 0..n_coins {
            let dx_expected = if j == token_idx {
                xp.get(j).unwrap() * d1 / d0 - new_y
            } else {
                xp.get(j).unwrap() - xp.get(j).unwrap() * d1 / d0
            };
            let fee = dx_expected.fixed_mul_ceil(
                &e,
                (get_fee(&e) * N_COINS as u32) as u128,
                (FEE_DENOMINATOR * 4 * (N_COINS as u32 - 1)) as u128,
            );
            xp_reduced.set(j, xp_reduced.get(j).unwrap() - fee);
        }

        let mut dy = xp_reduced.get(token_idx).unwrap()
            - Self::get_y_d(e.clone(), amp, token_idx, xp_reduced.clone(), d1);
        dy = (dy - 1) / PRECISION_MUL; // Withdraw less to account for rounding errors

        (dy, dy_0 - dy)
    }
}

#[contractimpl]
impl AdminInterfaceTrait for LiquidityPool {
    fn ramp_a(e: Env, admin: Address, future_a: u128, future_time: u64) {
        admin.require_auth();
        let access_control = AccessControl::new(&e);
        access_control.check_admin(&admin);
        if e.ledger().timestamp() < get_initial_a_time(&e) + MIN_RAMP_TIME {
            panic_with_error!(&e, LiquidityPoolError::RampTooEarly);
        };
        if future_time < e.ledger().timestamp() + MIN_RAMP_TIME {
            panic_with_error!(&e, LiquidityPoolError::RampTimeLessThanMinimum);
        };

        let initial_a = Self::a(e.clone());
        if !((future_a > 0) && (future_a < MAX_A)) {
            panic_with_error!(&e, LiquidityPoolError::RampOverMax);
        }
        if !(((future_a >= initial_a) && (future_a <= initial_a * MAX_A_CHANGE))
            || ((future_a < initial_a) && (future_a * MAX_A_CHANGE >= initial_a)))
        {
            panic_with_error!(&e, LiquidityPoolError::RampTooFast);
        }
        put_initial_a(&e, &initial_a);
        put_future_a(&e, &future_a);
        put_initial_a_time(&e, &e.ledger().timestamp());
        put_future_a_time(&e, &future_time);

        // update plane data for every pool update
        update_plane(&e);
    }

    fn stop_ramp_a(e: Env, admin: Address) {
        admin.require_auth();
        let access_control = AccessControl::new(&e);
        access_control.check_admin(&admin);

        let current_a = Self::a(e.clone());
        put_initial_a(&e, &current_a);
        put_future_a(&e, &current_a);
        put_initial_a_time(&e, &e.ledger().timestamp());
        put_future_a_time(&e, &e.ledger().timestamp());

        // now (block.timestamp < t1) is always False, so we return saved A

        // update plane data for every pool update
        update_plane(&e);
    }

    fn commit_new_fee(e: Env, admin: Address, new_fee: u32, new_admin_fee: u32) {
        admin.require_auth();
        let access_control = AccessControl::new(&e);
        access_control.check_admin(&admin);

        if get_admin_actions_deadline(&e) != 0 {
            panic_with_error!(&e, LiquidityPoolError::AnotherActionActive);
        }
        if new_fee > MAX_FEE {
            panic_with_error!(e, LiquidityPoolValidationError::FeeOutOfBounds);
        }
        if new_admin_fee > MAX_ADMIN_FEE {
            panic_with_error!(e, LiquidityPoolValidationError::AdminFeeOutOfBounds);
        }

        let deadline = e.ledger().timestamp() + ADMIN_ACTIONS_DELAY;
        put_admin_actions_deadline(&e, &deadline);
        put_future_fee(&e, &new_fee);
        put_future_admin_fee(&e, &new_admin_fee);
    }

    fn apply_new_fee(e: Env, admin: Address) {
        admin.require_auth();
        let access_control = AccessControl::new(&e);
        access_control.check_admin(&admin);

        if e.ledger().timestamp() < get_admin_actions_deadline(&e) {
            panic_with_error!(&e, LiquidityPoolError::ActionNotReadyYet);
        }
        if get_admin_actions_deadline(&e) == 0 {
            panic_with_error!(&e, LiquidityPoolError::NoActionActive);
        }

        put_admin_actions_deadline(&e, &0);
        let fee = get_future_fee(&e);
        let admin_fee = get_future_admin_fee(&e);
        put_fee(&e, &fee);
        put_admin_fee(&e, &admin_fee);

        // update plane data for every pool update
        update_plane(&e);
    }

    fn revert_new_parameters(e: Env, admin: Address) {
        admin.require_auth();
        let access_control = AccessControl::new(&e);
        access_control.check_admin(&admin);

        put_admin_actions_deadline(&e, &0);
    }

    fn commit_transfer_ownership(e: Env, admin: Address, new_admin: Address) {
        admin.require_auth();
        let access_control = AccessControl::new(&e);
        access_control.check_admin(&admin);

        if get_transfer_ownership_deadline(&e) != 0 {
            panic_with_error!(&e, LiquidityPoolError::AnotherActionActive);
        }

        let deadline = e.ledger().timestamp() + ADMIN_ACTIONS_DELAY;
        put_transfer_ownership_deadline(&e, &deadline);
        access_control.set_future_admin(&new_admin);
    }

    fn apply_transfer_ownership(e: Env, admin: Address) {
        admin.require_auth();
        let access_control = AccessControl::new(&e);
        access_control.check_admin(&admin);

        if e.ledger().timestamp() < get_transfer_ownership_deadline(&e) {
            panic_with_error!(&e, LiquidityPoolError::ActionNotReadyYet);
        }
        if get_transfer_ownership_deadline(&e) == 0 {
            panic_with_error!(&e, LiquidityPoolError::NoActionActive);
        }

        put_transfer_ownership_deadline(&e, &0);
        let future_admin = match access_control.get_future_admin() {
            Some(v) => v,
            None => panic_with_error!(&e, StorageError::ValueNotInitialized),
        };
        access_control.set_admin(&future_admin);
    }

    fn revert_transfer_ownership(e: Env, admin: Address) {
        admin.require_auth();
        let access_control = AccessControl::new(&e);
        access_control.check_admin(&admin);

        put_transfer_ownership_deadline(&e, &0);
    }

    fn admin_balances(e: Env, i: u32) -> u128 {
        let coins = get_tokens(&e);
        let token_client = SorobanTokenClient::new(&e, &coins.get(i).unwrap());
        let balance = token_client.balance(&e.current_contract_address()) as u128;
        let reserves = get_reserves(&e);

        balance - reserves.get(i).unwrap()
    }

    fn withdraw_admin_fees(e: Env, admin: Address) {
        admin.require_auth();
        let access_control = AccessControl::new(&e);
        access_control.check_admin(&admin);

        let coins = get_tokens(&e);
        let reserves = get_reserves(&e);

        for i in 0..coins.len() {
            let token_client = SorobanTokenClient::new(&e, &coins.get(i).unwrap());
            let balance = token_client.balance(&e.current_contract_address()) as u128;

            let value = balance - reserves.get(i).unwrap();
            if value > 0 {
                token_client.transfer(&e.current_contract_address(), &admin, &(value as i128));
            }
        }
    }

    fn donate_admin_fees(e: Env, admin: Address) {
        admin.require_auth();
        let access_control = AccessControl::new(&e);
        access_control.check_admin(&admin);

        let coins = get_tokens(&e);
        let mut reserves = get_reserves(&e);

        for i in 0..coins.len() {
            let token_client = SorobanTokenClient::new(&e, &coins.get(i).unwrap());
            let balance = token_client.balance(&e.current_contract_address());
            reserves.set(i, balance as u128);
        }
        put_reserves(&e, &reserves);

        // update plane data for every pool update
        update_plane(&e);
    }

    fn kill_me(e: Env, admin: Address) {
        admin.require_auth();
        let access_control = AccessControl::new(&e);
        access_control.check_admin(&admin);

        if get_kill_deadline(&e) <= e.ledger().timestamp() {
            panic_with_error!(&e, LiquidityPoolError::ActionNotReadyYet);
        }
        put_is_killed(&e, &true);
    }

    fn unkill_me(e: Env, admin: Address) {
        admin.require_auth();
        let access_control = AccessControl::new(&e);
        access_control.check_admin(&admin);

        put_is_killed(&e, &false);
    }
}

#[contractimpl]
impl ManagedLiquidityPool for LiquidityPool {
    fn initialize_all(
        e: Env,
        admin: Address,
        token_wasm_hash: BytesN<32>,
        coins: Vec<Address>,
        a: u128,
        fee: u32,
        admin_fee: u32,
        reward_token: Address,
        plane: Address,
    ) {
        // merge whole initialize process into one because lack of caching of VM components
        // https://github.com/stellar/rs-soroban-env/issues/827
        Self::set_pools_plane(e.clone(), plane);
        Self::initialize(e.clone(), admin, token_wasm_hash, coins, a, fee, admin_fee);
        Self::initialize_rewards_config(e.clone(), reward_token);
    }
}

#[contractimpl]
impl LiquidityPoolInterfaceTrait for LiquidityPool {
    fn pool_type(e: Env) -> Symbol {
        Symbol::new(&e, "stable")
    }

    fn initialize(
        e: Env,
        admin: Address,
        token_wasm_hash: BytesN<32>,
        coins: Vec<Address>,
        a: u128,
        fee: u32,
        admin_fee: u32,
    ) {
        let access_control = AccessControl::new(&e);
        if access_control.has_admin() {
            panic_with_error!(&e, LiquidityPoolError::AlreadyInitialized);
        }

        access_control.set_admin(&admin);

        // 0.01% = 1; 1% = 100; 0.3% = 30
        if fee > 9999 || admin_fee > 10000 {
            panic_with_error!(&e, LiquidityPoolValidationError::FeeOutOfBounds);
        }

        put_fee(&e, &fee);
        put_admin_fee(&e, &admin_fee);

        put_tokens(&e, &coins);

        // LP token
        let share_contract = create_contract(&e, token_wasm_hash);
        LPToken::new(&e, &share_contract).initialize(
            &e.current_contract_address(),
            &7u32,
            &"Pool Share Token".into_val(&e),
            &"POOL".into_val(&e),
        );
        put_token_share(&e, share_contract);
        let mut initial_reserves = Vec::new(&e);
        for _i in 0..coins.len() {
            initial_reserves.push_back(0_u128);
        }
        put_reserves(&e, &initial_reserves);

        // pool config
        put_initial_a(&e, &a);
        put_initial_a_time(&e, &e.ledger().timestamp());
        put_future_a(&e, &a);
        put_future_a_time(&e, &e.ledger().timestamp());
        put_kill_deadline(&e, &(e.ledger().timestamp() + KILL_DEADLINE_DT));
        put_admin_actions_deadline(&e, &0);
        put_transfer_ownership_deadline(&e, &0);
        put_is_killed(&e, &false);

        let rewards = get_rewards_manager(&e);
        rewards.manager().initialize();

        // update plane data for every pool update
        update_plane(&e);
    }

    fn get_fee_fraction(e: Env) -> u32 {
        get_fee(&e)
    }

    fn get_admin_fee(e: Env) -> u32 {
        get_admin_fee(&e)
    }

    fn share_id(e: Env) -> Address {
        get_token_share(&e)
    }

    fn get_total_shares(e: Env) -> u128 {
        get_total_shares(&e)
    }

    fn get_reserves(e: Env) -> Vec<u128> {
        get_reserves(&e)
    }

    fn get_tokens(e: Env) -> Vec<Address> {
        get_tokens(&e)
    }

    fn deposit(e: Env, user: Address, amounts: Vec<u128>, min_shares: u128) -> (Vec<u128>, u128) {
        user.require_auth();
        if get_is_killed(&e) {
            panic_with_error!(e, LiquidityPoolError::PoolKilled);
        }

        let tokens = Self::get_tokens(e.clone());
        let n_coins = tokens.len();

        if amounts.len() != n_coins as u32 {
            panic_with_error!(e, LiquidityPoolValidationError::WrongInputVecSize);
        }

        // Before actual changes were made to the pool, update total rewards data and refresh/initialize user reward
        let rewards = get_rewards_manager(&e);
        let total_shares = get_total_shares(&e);
        let pool_data = rewards.manager().update_rewards_data(total_shares);
        let user_shares = get_user_balance_shares(&e, &user);
        rewards
            .manager()
            .update_user_reward(&pool_data, &user, user_shares);
        rewards.storage().bump_user_reward_data(&user);

<<<<<<< HEAD
        let mut fees: Vec<u128> = Vec::from_array(&e, [0; N_COINS]);
=======
        let mut fees: Vec<u128> = Vec::new(&e);
        for _i in 0..n_coins {
            fees.push_back(0);
        }
        let fee = get_fee(&e) as u128 * n_coins as u128 / (4 * (n_coins as u128 - 1));
>>>>>>> 9f82d642
        let admin_fee = get_admin_fee(&e) as u128;
        let amp = Self::a(e.clone());

        let token_supply = get_total_shares(&e);
        // Initial invariant
        let mut d0 = 0;
        let old_balances = get_reserves(&e);
        if token_supply > 0 {
            d0 = Self::get_d_mem(e.clone(), old_balances.clone(), amp);
        }
        let mut new_balances: Vec<u128> = old_balances.clone();
        let coins = get_tokens(&e);

        for i in 0..n_coins {
            let in_amount = amounts.get(i).unwrap();
            if token_supply == 0 && in_amount == 0 {
                panic_with_error!(e, LiquidityPoolValidationError::AllCoinsRequired);
            }
            let in_coin = coins.get(i).unwrap();

            // Take coins from the sender
            if in_amount > 0 {
                let token_client = SorobanTokenClient::new(&e, &in_coin);
                token_client.transfer(&user, &e.current_contract_address(), &(in_amount as i128));
            }

            new_balances.set(i, old_balances.get(i).unwrap() + in_amount);
        }

        // Invariant after change
        let d1 = Self::get_d_mem(e.clone(), new_balances.clone(), amp);
        if d1 <= d0 {
            panic_with_error!(&e, LiquidityPoolError::InvariantDoesNotHold);
        }

        // We need to recalculate the invariant accounting for fees
        // to calculate fair user's share
        let mut d2 = d1;
        let balances = if token_supply > 0 {
            let mut result = new_balances.clone();
            // Only account for fees if we are not the first to deposit
<<<<<<< HEAD
            for i in 0..N_COINS as u32 {
                let new_balance = new_balances.get(i).unwrap();
=======
            for i in 0..n_coins {
>>>>>>> 9f82d642
                let ideal_balance = d1 * old_balances.get(i).unwrap() / d0;
                let difference = if ideal_balance > new_balance {
                    ideal_balance - new_balance
                } else {
                    new_balance - ideal_balance
                };

                let fee = difference.fixed_mul_ceil(
                    &e,
                    get_fee(&e) as u128 * N_COINS as u128,
                    FEE_DENOMINATOR as u128 * 4 * (N_COINS as u128 - 1),
                );
                fees.set(i, fee);

                result.set(
                    i,
                    new_balance - (fee.fixed_mul_ceil(&e, admin_fee, FEE_DENOMINATOR as u128)),
                );
                new_balances.set(i, new_balances.get(i).unwrap() - fees.get(i).unwrap());
            }
            d2 = Self::get_d_mem(e.clone(), new_balances, amp);
            result
        } else {
            new_balances
        };
        put_reserves(&e, &balances);

        // Calculate, how much pool tokens to mint
        let mint_amount = if token_supply == 0 {
            d1 // Take the dust if there was any
        } else {
            token_supply * (d2 - d0) / d0
        };

        if mint_amount < min_shares {
            panic_with_error!(&e, LiquidityPoolValidationError::OutMinNotSatisfied);
        }
        // Mint pool tokens
        mint_shares(&e, user, mint_amount as i128);

        // update plane data for every pool update
        update_plane(&e);

        (amounts, mint_amount)
    }

    fn swap(
        e: Env,
        user: Address,
        in_idx: u32,
        out_idx: u32,
        in_amount: u128,
        out_min: u128,
    ) -> u128 {
        user.require_auth();
        if get_is_killed(&e) {
            panic_with_error!(e, LiquidityPoolError::PoolKilled);
        }

        let old_balances = get_reserves(&e);
        let xp = Self::xp_mem(e.clone(), old_balances.clone());

        // Handling an unexpected charge of a fee on transfer (USDT, PAXG)
        let dx_w_fee = in_amount;
        let coins = get_tokens(&e);
        let input_coin = coins.get(in_idx).unwrap();

        let token_client = SorobanTokenClient::new(&e, &input_coin);
        token_client.transfer(&user, &e.current_contract_address(), &(in_amount as i128));

        let reserve_sell = xp.get(in_idx).unwrap();
        let reserve_buy = xp.get(out_idx).unwrap();
        if reserve_sell == 0 || reserve_buy == 0 {
            panic_with_error!(e, LiquidityPoolValidationError::EmptyPool);
        }

        let x = reserve_sell + dx_w_fee.fixed_mul_floor(&e, RATE, PRECISION);
        let y = Self::get_y(e.clone(), in_idx, out_idx, x, xp.clone());

        let dy = reserve_buy - y - 1; // -1 just in case there were some rounding errors
        let dy_fee = dy.fixed_mul_ceil(&e, get_fee(&e) as u128, FEE_DENOMINATOR as u128);

        // Convert all to real units
        let dy = (dy - dy_fee).fixed_mul_floor(&e, PRECISION, RATE);
        if dy < out_min {
            panic_with_error!(e, LiquidityPoolValidationError::OutMinNotSatisfied);
        }

        let mut dy_admin_fee =
<<<<<<< HEAD
            dy_fee.fixed_mul_ceil(&e, get_admin_fee(&e) as u128, FEE_DENOMINATOR as u128);
        dy_admin_fee = dy_admin_fee.fixed_mul_floor(&e, PRECISION, rates[out_idx as usize]);
=======
            dy_fee.fixed_mul_floor(&e, get_admin_fee(&e) as u128, FEE_DENOMINATOR as u128);
        dy_admin_fee = dy_admin_fee.fixed_mul_floor(&e, PRECISION, RATE);
>>>>>>> 9f82d642

        // Change balances exactly in same way as we change actual ERC20 coin amounts
        let mut reserves = get_reserves(&e);
        reserves.set(in_idx, old_balances.get(in_idx).unwrap() + dx_w_fee);
        // When rounding errors happen, we undercharge admin fee in favor of LP
        reserves.set(
            out_idx,
            old_balances.get(out_idx).unwrap() - dy - dy_admin_fee,
        );
        put_reserves(&e, &reserves);

        let token_client = SorobanTokenClient::new(&e, &coins.get(out_idx).unwrap());
        token_client.transfer(&e.current_contract_address(), &user, &(dy as i128));

        // update plane data for every pool update
        update_plane(&e);

        dy
    }

    fn estimate_swap(e: Env, in_idx: u32, out_idx: u32, in_amount: u128) -> u128 {
        Self::get_dy(e, in_idx, out_idx, in_amount)
    }

    fn withdraw(e: Env, user: Address, share_amount: u128, min_amounts: Vec<u128>) -> Vec<u128> {
        user.require_auth();

        let tokens = Self::get_tokens(e.clone());
        let n_coins = tokens.len();

        if min_amounts.len() != n_coins {
            panic_with_error!(e, LiquidityPoolValidationError::WrongInputVecSize);
        }

        // Before actual changes were made to the pool, update total rewards data and refresh user reward
        let rewards = get_rewards_manager(&e);
        let total_shares = get_total_shares(&e);
        let pool_data = rewards.manager().update_rewards_data(total_shares);
        let user_shares = get_user_balance_shares(&e, &user);
        rewards
            .manager()
            .update_user_reward(&pool_data, &user, user_shares);
        rewards.storage().bump_user_reward_data(&user);

        let total_supply = get_total_shares(&e);
        let mut amounts: Vec<u128> = Vec::new(&e);
        let mut reserves = get_reserves(&e);
        let coins = get_tokens(&e);

        for i in 0..n_coins {
            let value = reserves
                .get(i)
                .unwrap()
                .fixed_mul_floor(&e, share_amount, total_supply);
            if value < min_amounts.get(i).unwrap() {
                panic_with_error!(&e, LiquidityPoolValidationError::OutMinNotSatisfied);
            }
            reserves.set(i, reserves.get(i).unwrap() - value);
            amounts.push_back(value);

            let token_client = SorobanTokenClient::new(&e, &coins.get(i).unwrap());
            token_client.transfer(&e.current_contract_address(), &user, &(value as i128));
        }
        put_reserves(&e, &reserves);

        // First transfer the pool shares that need to be redeemed
        let share_token_client = SorobanTokenClient::new(&e, &get_token_share(&e));
        share_token_client.transfer(
            &user,
            &e.current_contract_address(),
            &(share_amount as i128),
        );
        burn_shares(&e, share_amount as i128);

        // update plane data for every pool update
        update_plane(&e);

        amounts
    }

    fn get_info(e: Env) -> Map<Symbol, Val> {
        let fee = get_fee(&e);
        let a = Self::a(e.clone());
        let pool_type = Self::pool_type(e.clone());
        let tokens = Self::get_tokens(e.clone());
        let n_coins = tokens.len();
        let mut result = Map::new(&e);
        result.set(symbol_short!("pool_type"), pool_type.into_val(&e));
        result.set(symbol_short!("fee"), fee.into_val(&e));
        result.set(symbol_short!("a"), a.into_val(&e));
        result.set(symbol_short!("n_tokens"), (n_coins as u32).into_val(&e));
        result
    }
}

#[contractimpl]
impl UpgradeableContractTrait for LiquidityPool {
    fn version() -> u32 {
        100
    }

    fn upgrade(e: Env, new_wasm_hash: BytesN<32>) {
        let access_control = AccessControl::new(&e);
        access_control.require_admin();
        e.deployer().update_current_contract_wasm(new_wasm_hash);
    }
}

#[contractimpl]
impl RewardsTrait for LiquidityPool {
    fn initialize_rewards_config(e: Env, reward_token: Address) {
        let rewards = get_rewards_manager(&e);
        if rewards.storage().has_reward_token() {
            panic_with_error!(e, LiquidityPoolError::RewardsAlreadyInitialized);
        }
        rewards.storage().put_reward_token(reward_token);
    }

    fn set_rewards_config(
        e: Env,
        admin: Address,
        expired_at: u64, // timestamp
        tps: u128,       // value with 7 decimal places. example: 600_0000000
    ) {
        admin.require_auth();
        AccessControl::new(&e).check_admin(&admin);

        if expired_at < e.ledger().timestamp() {
            panic_with_error!(&e, LiquidityPoolValidationError::PastTimeNotAllowed);
        }

        let rewards = get_rewards_manager(&e);
        let total_shares = get_total_shares(&e);
        rewards.manager().update_rewards_data(total_shares);

        let config = PoolRewardConfig { tps, expired_at };
        bump_instance(&e);
        rewards.storage().set_pool_reward_config(&config);
    }

    fn get_rewards_info(e: Env, user: Address) -> Map<Symbol, i128> {
        let rewards = get_rewards_manager(&e);
        let config = rewards.storage().get_pool_reward_config();
        let total_shares = get_total_shares(&e);
        let pool_data = rewards.manager().update_rewards_data(total_shares);
        let user_shares = get_user_balance_shares(&e, &user);
        let user_data = rewards
            .manager()
            .update_user_reward(&pool_data, &user, user_shares);
        let mut result = Map::new(&e);
        result.set(symbol_short!("tps"), to_i128(config.tps).unwrap());
        result.set(symbol_short!("exp_at"), to_i128(config.expired_at));
        result.set(
            symbol_short!("acc"),
            to_i128(pool_data.accumulated).unwrap(),
        );
        result.set(symbol_short!("last_time"), to_i128(pool_data.last_time));
        result.set(
            symbol_short!("pool_acc"),
            to_i128(user_data.pool_accumulated).unwrap(),
        );
        result.set(symbol_short!("block"), to_i128(pool_data.block));
        result.set(symbol_short!("usr_block"), to_i128(user_data.last_block));
        result.set(
            symbol_short!("to_claim"),
            to_i128(user_data.to_claim).unwrap(),
        );
        result
    }

    fn get_user_reward(e: Env, user: Address) -> u128 {
        let rewards = get_rewards_manager(&e);
        let total_shares = get_total_shares(&e);
        let user_shares = get_user_balance_shares(&e, &user);
        rewards
            .manager()
            .get_amount_to_claim(&user, total_shares, user_shares)
    }

    fn claim(e: Env, user: Address) -> u128 {
        let rewards = get_rewards_manager(&e);
        let total_shares = get_total_shares(&e);
        let user_shares = get_user_balance_shares(&e, &user);
        let reward = rewards
            .manager()
            .claim_reward(&user, total_shares, user_shares);
        rewards.storage().bump_user_reward_data(&user);
        reward
    }
}

#[contractimpl]
impl Plane for LiquidityPool {
    fn set_pools_plane(e: Env, plane: Address) {
        if has_plane(&e) {
            panic_with_error!(&e, LiquidityPoolError::PlaneAlreadyInitialized);
        }

        set_plane(&e, &plane);
    }

    fn get_pools_plane(e: Env) -> Address {
        get_plane(&e)
    }
}<|MERGE_RESOLUTION|>--- conflicted
+++ resolved
@@ -113,13 +113,8 @@
             return 0;
         }
 
-<<<<<<< HEAD
-        let dy = (xp.get(j).unwrap() - y - 1).fixed_mul_floor(&e, PRECISION, rates[j as usize]);
+        let dy = (xp.get(j).unwrap() - y - 1).fixed_mul_floor(&e, PRECISION, RATE);
         let fee = (get_fee(&e) as u128).fixed_mul_ceil(&e, dy, FEE_DENOMINATOR as u128);
-=======
-        let dy = (xp.get(j).unwrap() - y - 1).fixed_mul_floor(&e, PRECISION, RATE);
-        let fee = (get_fee(&e) as u128).fixed_mul_floor(&e, dy, FEE_DENOMINATOR as u128);
->>>>>>> 9f82d642
         dy - fee
     }
 
@@ -129,13 +124,8 @@
 
         let x = xp.get(i).unwrap() + dx * PRECISION_MUL;
         let y = Self::get_y(e.clone(), i, j, x, xp.clone());
-<<<<<<< HEAD
-        let dy = (xp.get(j).unwrap() - y - 1) / precisions[j as usize];
+        let dy = (xp.get(j).unwrap() - y - 1) / PRECISION_MUL;
         let fee = (get_fee(&e) as u128).fixed_mul_ceil(&e, dy, FEE_DENOMINATOR as u128);
-=======
-        let dy = (xp.get(j).unwrap() - y - 1) / PRECISION_MUL;
-        let fee = (get_fee(&e) as u128).fixed_mul_floor(&e, dy, FEE_DENOMINATOR as u128);
->>>>>>> 9f82d642
         dy - fee
     }
 
@@ -172,11 +162,6 @@
         if token_supply == 0 {
             panic_with_error!(&e, LiquidityPoolValidationError::EmptyPool);
         }
-<<<<<<< HEAD
-=======
-        let fee =
-            (get_fee(&e) as u128).fixed_mul_floor(&e, n_coins as u128, 4 * (n_coins as u128 - 1));
->>>>>>> 9f82d642
         let admin_fee = get_admin_fee(&e) as u128;
         let amp = Self::a(e.clone());
         let mut reserves = get_reserves(&e);
@@ -199,16 +184,12 @@
             } else {
                 new_balances.get(i).unwrap() - ideal_balance
             };
-<<<<<<< HEAD
             let fee = difference.fixed_mul_ceil(
                 &e,
-                get_fee(&e) as u128 * N_COINS as u128,
-                4 * (N_COINS as u128 - 1) * FEE_DENOMINATOR as u128,
+                get_fee(&e) as u128 * n_coins as u128,
+                4 * (n_coins as u128 - 1) * FEE_DENOMINATOR as u128,
             );
-            fees.set(i, fee);
-=======
-            fees.push_back(fee.fixed_mul_floor(&e, difference, FEE_DENOMINATOR as u128));
->>>>>>> 9f82d642
+            fees.push_back(fee);
             reserves.set(
                 i,
                 new_balances.get(i).unwrap()
@@ -532,11 +513,6 @@
         let n_coins = tokens.len();
 
         let amp = Self::a(e.clone());
-<<<<<<< HEAD
-        let precisions = PRECISION_MUL;
-=======
-        let fee = get_fee(&e) as u128 * n_coins as u128 / (4 * (n_coins as u128 - 1));
->>>>>>> 9f82d642
         let total_supply = get_total_shares(&e);
 
         let xp = Self::xp(e.clone());
@@ -556,8 +532,8 @@
             };
             let fee = dx_expected.fixed_mul_ceil(
                 &e,
-                (get_fee(&e) * N_COINS as u32) as u128,
-                (FEE_DENOMINATOR * 4 * (N_COINS as u32 - 1)) as u128,
+                (get_fee(&e) * n_coins as u32) as u128,
+                (FEE_DENOMINATOR * 4 * (n_coins as u32 - 1)) as u128,
             );
             xp_reduced.set(j, xp_reduced.get(j).unwrap() - fee);
         }
@@ -910,15 +886,7 @@
             .update_user_reward(&pool_data, &user, user_shares);
         rewards.storage().bump_user_reward_data(&user);
 
-<<<<<<< HEAD
-        let mut fees: Vec<u128> = Vec::from_array(&e, [0; N_COINS]);
-=======
         let mut fees: Vec<u128> = Vec::new(&e);
-        for _i in 0..n_coins {
-            fees.push_back(0);
-        }
-        let fee = get_fee(&e) as u128 * n_coins as u128 / (4 * (n_coins as u128 - 1));
->>>>>>> 9f82d642
         let admin_fee = get_admin_fee(&e) as u128;
         let amp = Self::a(e.clone());
 
@@ -960,12 +928,8 @@
         let balances = if token_supply > 0 {
             let mut result = new_balances.clone();
             // Only account for fees if we are not the first to deposit
-<<<<<<< HEAD
-            for i in 0..N_COINS as u32 {
+            for i in 0..n_coins {
                 let new_balance = new_balances.get(i).unwrap();
-=======
-            for i in 0..n_coins {
->>>>>>> 9f82d642
                 let ideal_balance = d1 * old_balances.get(i).unwrap() / d0;
                 let difference = if ideal_balance > new_balance {
                     ideal_balance - new_balance
@@ -978,7 +942,7 @@
                     get_fee(&e) as u128 * N_COINS as u128,
                     FEE_DENOMINATOR as u128 * 4 * (N_COINS as u128 - 1),
                 );
-                fees.set(i, fee);
+                fees.push_back(fee);
 
                 result.set(
                     i,
@@ -1055,13 +1019,8 @@
         }
 
         let mut dy_admin_fee =
-<<<<<<< HEAD
             dy_fee.fixed_mul_ceil(&e, get_admin_fee(&e) as u128, FEE_DENOMINATOR as u128);
-        dy_admin_fee = dy_admin_fee.fixed_mul_floor(&e, PRECISION, rates[out_idx as usize]);
-=======
-            dy_fee.fixed_mul_floor(&e, get_admin_fee(&e) as u128, FEE_DENOMINATOR as u128);
         dy_admin_fee = dy_admin_fee.fixed_mul_floor(&e, PRECISION, RATE);
->>>>>>> 9f82d642
 
         // Change balances exactly in same way as we change actual ERC20 coin amounts
         let mut reserves = get_reserves(&e);
