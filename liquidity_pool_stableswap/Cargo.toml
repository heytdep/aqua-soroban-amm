--- conflicted
+++ resolved
@@ -14,11 +14,8 @@
 rewards = { workspace = true }
 token_share = { workspace = true }
 utils = { workspace = true }
-<<<<<<< HEAD
+liquidity-pool-validation-errors = { workspace = true }
 soroban-fixed-point-math = { workspace = true }
-=======
-liquidity-pool-validation-errors = { workspace = true }
->>>>>>> 8442860d
 
 [dev_dependencies]
 soroban-sdk = { workspace = true, features = ["testutils"] }
