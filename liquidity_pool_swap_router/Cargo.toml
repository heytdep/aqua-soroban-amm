[package]
name = "soroban-liquidity-pool-swap-router-contract"
version.workspace = true
edition = "2021"
publish = false

[lib]
crate-type = ["cdylib"]

[dependencies]
access_control = { workspace = true }
soroban-sdk = { workspace = true }
<<<<<<< HEAD
soroban-fixed-point-math = { workspace = true }
=======
utils = { workspace = true }
liquidity-pool-validation-errors = { workspace = true }
>>>>>>> 8442860d

[dev_dependencies]
soroban-sdk = { workspace = true, features = ["testutils"] }<|MERGE_RESOLUTION|>--- conflicted
+++ resolved
@@ -10,12 +10,9 @@
 [dependencies]
 access_control = { workspace = true }
 soroban-sdk = { workspace = true }
-<<<<<<< HEAD
-soroban-fixed-point-math = { workspace = true }
-=======
 utils = { workspace = true }
 liquidity-pool-validation-errors = { workspace = true }
->>>>>>> 8442860d
+soroban-fixed-point-math = { workspace = true }
 
 [dev_dependencies]
 soroban-sdk = { workspace = true, features = ["testutils"] }