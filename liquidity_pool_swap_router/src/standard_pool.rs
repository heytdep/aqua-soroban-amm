--- conflicted
+++ resolved
@@ -27,12 +27,8 @@
     let d = (U256::from_u128(&e, reserve_sell).mul(&U256::from_u128(&e, FEE_MULTIPLIER)))
         .add(&(U256::from_u128(&e, in_amount).mul(&U256::from_u128(&e, multiplier_with_fee))));
 
-<<<<<<< HEAD
     match n.div(&d).to_u128() {
-        Some(v) => v,
+        Some(v) => Some(v),
         None => panic_with_error!(&e, MathError::NumberOverflow),
     }
-=======
-    Some(n / d)
->>>>>>> 4b3cce84
 }