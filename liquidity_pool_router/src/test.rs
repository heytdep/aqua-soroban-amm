#![cfg(test)]
extern crate std;

use crate::constants::{CONSTANT_PRODUCT_FEE_AVAILABLE, STABLESWAP_MAX_POOLS};
use crate::LiquidityPoolRouterClient;
use soroban_sdk::testutils::{Events, Ledger, LedgerInfo};
use soroban_sdk::{
    symbol_short, testutils::Address as _, vec, Address, BytesN, Env, FromVal, IntoVal, Symbol,
    Val, Vec,
};

pub(crate) mod test_token {
    use soroban_sdk::contractimport;
    contractimport!(file = "../target/wasm32-unknown-unknown/release/soroban_token_contract.wasm");
}

fn create_token_contract<'a>(e: &Env, admin: &Address) -> test_token::Client<'a> {
    test_token::Client::new(e, &e.register_stellar_asset_contract(admin.clone()))
}

fn create_liqpool_router_contract<'a>(e: &Env) -> LiquidityPoolRouterClient<'a> {
    let router = LiquidityPoolRouterClient::new(
        e,
        &e.register_contract(None, crate::LiquidityPoolRouter {}),
    );
    router
}

fn install_token_wasm(e: &Env) -> BytesN<32> {
    soroban_sdk::contractimport!(
        file = "../target/wasm32-unknown-unknown/release/soroban_token_contract.wasm"
    );
    e.deployer().upload_contract_wasm(WASM)
}

fn install_liq_pool_hash(e: &Env) -> BytesN<32> {
    soroban_sdk::contractimport!(
        file = "../target/wasm32-unknown-unknown/release/soroban_liquidity_pool_contract.wasm"
    );
    e.deployer().upload_contract_wasm(WASM)
}

fn install_stableswap_two_tokens_liq_pool_hash(e: &Env) -> BytesN<32> {
    soroban_sdk::contractimport!(
        file = "../target/wasm32-unknown-unknown/release/soroban_liquidity_pool_stableswap_contract_2_tokens.wasm"
    );
    e.deployer().upload_contract_wasm(WASM)
}

fn install_stableswap_three_tokens_liq_pool_hash(e: &Env) -> BytesN<32> {
    soroban_sdk::contractimport!(
        file = "../target/wasm32-unknown-unknown/release/soroban_liquidity_pool_stableswap_contract_3_tokens.wasm"
    );
    e.deployer().upload_contract_wasm(WASM)
}

mod pool_plane {
    soroban_sdk::contractimport!(
        file =
            "../target/wasm32-unknown-unknown/release/soroban_liquidity_pool_plane_contract.wasm"
    );
}

fn create_plane_contract<'a>(e: &Env) -> pool_plane::Client<'a> {
    pool_plane::Client::new(e, &e.register_contract_wasm(None, pool_plane::WASM))
}

mod swap_router {
    soroban_sdk::contractimport!(
        file =
            "../target/wasm32-unknown-unknown/release/soroban_liquidity_pool_swap_router_contract.wasm"
    );
}

fn create_swap_router_contract<'a>(e: &Env) -> swap_router::Client<'a> {
    swap_router::Client::new(e, &e.register_contract_wasm(None, swap_router::WASM))
}

fn jump(e: &Env, time: u64) {
    e.ledger().set(LedgerInfo {
        timestamp: e.ledger().timestamp().saturating_add(time),
        protocol_version: 20,
        sequence_number: e.ledger().sequence(),
        network_id: Default::default(),
        base_reserve: 10,
        min_temp_entry_ttl: 999999,
        min_persistent_entry_ttl: 999999,
        max_entry_ttl: u32::MAX,
    });
}
#[test]
#[should_panic(expected = "Error(Contract, #103)")]
fn test_init_admin_twice() {
    let e = Env::default();
    e.mock_all_auths();
    e.budget().reset_unlimited();

    let admin = Address::generate(&e);
    let router = create_liqpool_router_contract(&e);
    router.init_admin(&admin);
    router.init_admin(&admin);
}

#[test]
fn test_constant_product_pool() {
    let e = Env::default();
    e.mock_all_auths();
    e.budget().reset_unlimited();

    let mut admin1 = Address::generate(&e);
    let mut admin2 = Address::generate(&e);

    let mut token1 = create_token_contract(&e, &admin1);
    let mut token2 = create_token_contract(&e, &admin2);
    if &token2.address < &token1.address {
        std::mem::swap(&mut token1, &mut token2);
        std::mem::swap(&mut admin1, &mut admin2);
    }
    let tokens = Vec::from_array(&e, [token1.address.clone(), token2.address.clone()]);

    let reward_admin = Address::generate(&e);
    let admin = Address::generate(&e);

    let reward_token = create_token_contract(&e, &reward_admin);

    let user1 = Address::generate(&e);

    let pool_hash = install_liq_pool_hash(&e);
    let stableswap_pool_hash_2 = install_stableswap_two_tokens_liq_pool_hash(&e);
    let token_hash = install_token_wasm(&e);
    let plane = create_plane_contract(&e);
    let swap_router = create_swap_router_contract(&e);
    swap_router.init_admin(&admin);
    swap_router.set_pools_plane(&admin, &plane.address);
    let router = create_liqpool_router_contract(&e);
    router.init_admin(&admin);
    router.set_pool_hash(&pool_hash);
    router.set_stableswap_pool_hash(&2, &stableswap_pool_hash_2);
    router.set_token_hash(&token_hash);
    router.set_reward_token(&reward_token.address);
    router.set_pools_plane(&admin, &plane.address);
    router.set_swap_router(&admin, &swap_router.address);

    let (pool_hash, pool_address) = router.init_standard_pool(&user1, &tokens, &30);
    assert_eq!(
        router.pool_type(&tokens, &pool_hash),
        Symbol::new(&e, "constant_product")
    );
    let pool_info = router.get_info(&tokens, &pool_hash);
    assert_eq!(
        Symbol::from_val(&e, &pool_info.get(Symbol::new(&e, "pool_type")).unwrap()),
        Symbol::new(&e, "constant_product")
    );

    let pools = router.get_pools(&tokens);

    assert!(pools.contains_key(pool_hash.clone()));
    assert_eq!(pools.get(pool_hash.clone()).unwrap(), pool_address);

    let token_share = test_token::Client::new(&e, &router.share_id(&tokens, &pool_hash));

    token1.mint(&user1, &1000);
    assert_eq!(token1.balance(&user1), 1000);

    token2.mint(&user1, &1000);
    assert_eq!(token2.balance(&user1), 1000);
    token1.approve(&user1, &pool_address, &1000, &99999);
    token2.approve(&user1, &pool_address, &1000, &99999);

    assert_eq!(token_share.balance(&user1), 0);

    let desired_amounts = Vec::from_array(&e, [100, 100]);
    router.deposit(&user1, &tokens, &pool_hash, &desired_amounts, &0);

    assert_eq!(token_share.balance(&user1), 100);
    assert_eq!(token_share.balance(&pool_address), 0);
    assert_eq!(token1.balance(&user1), 900);
    assert_eq!(token1.balance(&pool_address), 100);
    assert_eq!(token2.balance(&user1), 900);
    assert_eq!(token2.balance(&pool_address), 100);

    assert_eq!(
        router.get_reserves(&tokens, &pool_hash),
        Vec::from_array(&e, [100, 100])
    );

    assert_eq!(
        router.estimate_swap(&tokens, &token1.address, &token2.address, &pool_hash, &97),
        49
    );
    assert_eq!(
        router.estimate_swap_routed(&tokens, &token1.address, &token2.address, &97),
        (pool_hash.clone(), pool_address.clone(), 49),
    );
    assert_eq!(
        router.swap(
            &user1,
            &tokens,
            &token1.address,
            &token2.address,
            &pool_hash,
            &97_u128,
            &49_u128,
        ),
        49
    );

    assert_eq!(token1.balance(&user1), 803);
    assert_eq!(token1.balance(&pool_address), 197);
    assert_eq!(token2.balance(&user1), 949);
    assert_eq!(token2.balance(&pool_address), 51);
    assert_eq!(
        router.get_reserves(&tokens, &pool_hash),
        Vec::from_array(&e, [197, 51])
    );

    token_share.approve(&user1, &pool_address, &100, &99999);

    router.withdraw(
        &user1,
        &tokens,
        &pool_hash,
        &100_u128,
        &Vec::from_array(&e, [197_u128, 51_u128]),
    );

    assert_eq!(token1.balance(&user1), 1000);
    assert_eq!(token2.balance(&user1), 1000);
    assert_eq!(token_share.balance(&user1), 0);
    assert_eq!(token1.balance(&pool_address), 0);
    assert_eq!(token2.balance(&pool_address), 0);
    assert_eq!(token_share.balance(&pool_address), 0);
}

#[test]
#[should_panic(expected = "stableswap pools amount is over max")]
fn test_stableswap_pools_amount_over_max() {
    let e = Env::default();
    e.mock_all_auths();
    e.budget().reset_unlimited();

    let mut admin1 = Address::generate(&e);
    let mut admin2 = Address::generate(&e);

    let mut token1 = create_token_contract(&e, &admin1);
    let mut token2 = create_token_contract(&e, &admin2);
    if &token2.address < &token1.address {
        std::mem::swap(&mut token1, &mut token2);
        std::mem::swap(&mut admin1, &mut admin2);
    }
    let tokens = Vec::from_array(&e, [token1.address.clone(), token2.address.clone()]);

    let reward_admin = Address::generate(&e);
    let admin = Address::generate(&e);
    let payment_for_creation_address = Address::generate(&e);

    let reward_token = create_token_contract(&e, &reward_admin);

    let pool_hash = install_liq_pool_hash(&e);
    let stableswap_pool_hash = install_stableswap_two_tokens_liq_pool_hash(&e);
    let token_hash = install_token_wasm(&e);
    let plane = create_plane_contract(&e);
    let router = create_liqpool_router_contract(&e);
    router.init_admin(&admin);
    router.set_pool_hash(&pool_hash);
    router.set_stableswap_pool_hash(&2, &stableswap_pool_hash);
    router.set_token_hash(&token_hash);
    router.set_reward_token(&reward_token.address);
    router.configure_init_pool_payment(
        &reward_token.address,
        &1000_0000000,
        &payment_for_creation_address,
    );
    router.set_pools_plane(&admin, &plane.address);
    assert_eq!(reward_token.balance(&payment_for_creation_address), 0);

    // init constant product pools to make sure we don't affect stableswap counter
    for fee_fraction in CONSTANT_PRODUCT_FEE_AVAILABLE {
        router.init_standard_pool(&admin, &tokens, &fee_fraction);
    }
    reward_token.mint(&admin, &10000000_0000000);
    reward_token.approve(&admin, &router.address, &10000000_0000000, &99999);
    for i in 0..STABLESWAP_MAX_POOLS + 1 {
        router.init_stableswap_pool(&admin, &tokens, &10, &30, &0);
        assert_eq!(
            reward_token.balance(&payment_for_creation_address),
            1000_0000000i128 * ((i + 1) as i128)
        );
    }
}

#[test]
fn test_stableswap_pools_amount_ok() {
    let e = Env::default();
    e.mock_all_auths();
    e.budget().reset_unlimited();

    let mut admin1 = Address::generate(&e);
    let mut admin2 = Address::generate(&e);

    let mut token1 = create_token_contract(&e, &admin1);
    let mut token2 = create_token_contract(&e, &admin2);
    if &token2.address < &token1.address {
        std::mem::swap(&mut token1, &mut token2);
        std::mem::swap(&mut admin1, &mut admin2);
    }
    let tokens = Vec::from_array(&e, [token1.address.clone(), token2.address.clone()]);

    let reward_admin = Address::generate(&e);
    let admin = Address::generate(&e);
    let payment_for_creation_address = Address::generate(&e);

    let reward_token = create_token_contract(&e, &reward_admin);

    let pool_hash = install_liq_pool_hash(&e);
    let stableswap_pool_hash = install_stableswap_two_tokens_liq_pool_hash(&e);
    let token_hash = install_token_wasm(&e);
    let plane = create_plane_contract(&e);
    let router = create_liqpool_router_contract(&e);
    router.init_admin(&admin);
    router.set_pool_hash(&pool_hash);
    router.set_stableswap_pool_hash(&2, &stableswap_pool_hash);
    router.set_token_hash(&token_hash);
    router.set_reward_token(&reward_token.address);
    router.configure_init_pool_payment(
        &reward_token.address,
        &1000_0000000,
        &payment_for_creation_address,
    );
    router.set_pools_plane(&admin, &plane.address);
    assert_eq!(reward_token.balance(&payment_for_creation_address), 0);

    // init constant product pools to make sure we don't affect stableswap counter
    for fee_fraction in CONSTANT_PRODUCT_FEE_AVAILABLE {
        router.init_standard_pool(&admin, &tokens, &fee_fraction);
    }
    reward_token.mint(&admin, &10000000_0000000);
    reward_token.approve(&admin, &router.address, &10000000_0000000, &99999);
    for i in 0..STABLESWAP_MAX_POOLS {
        router.init_stableswap_pool(&admin, &tokens, &10, &30, &0);
        assert_eq!(
            reward_token.balance(&payment_for_creation_address),
            1000_0000000i128 * ((i + 1) as i128)
        );
    }
}

#[test]
#[should_panic(expected = "not enough allowance to spend")]
fn test_stableswap_pool_no_allowance() {
    let e = Env::default();
    e.mock_all_auths();
    e.budget().reset_unlimited();

    let mut admin1 = Address::generate(&e);
    let mut admin2 = Address::generate(&e);

    let mut token1 = create_token_contract(&e, &admin1);
    let mut token2 = create_token_contract(&e, &admin2);
    if &token2.address < &token1.address {
        std::mem::swap(&mut token1, &mut token2);
        std::mem::swap(&mut admin1, &mut admin2);
    }
    let tokens = Vec::from_array(&e, [token1.address.clone(), token2.address.clone()]);

    let reward_admin = Address::generate(&e);
    let admin = Address::generate(&e);
    let payment_for_creation_address = Address::generate(&e);

    let reward_token = create_token_contract(&e, &reward_admin);

    let pool_hash = install_liq_pool_hash(&e);
    let stableswap_pool_hash = install_stableswap_two_tokens_liq_pool_hash(&e);
    let token_hash = install_token_wasm(&e);
    let router = create_liqpool_router_contract(&e);
    router.init_admin(&admin);
    router.set_pool_hash(&pool_hash);
    router.set_stableswap_pool_hash(&2, &stableswap_pool_hash);
    router.set_token_hash(&token_hash);
    router.set_reward_token(&reward_token.address);
    router.configure_init_pool_payment(
        &reward_token.address,
        &1000_0000000,
        &payment_for_creation_address,
    );

    router.init_stableswap_pool(&admin, &tokens, &10, &30, &0);
    assert_eq!(
        reward_token.balance(&payment_for_creation_address),
        1000_0000000
    );
}

#[test]
fn test_stableswap_pool() {
    let e = Env::default();
    e.mock_all_auths();
    e.budget().reset_unlimited();

    let mut admin1 = Address::generate(&e);
    let mut admin2 = Address::generate(&e);

    let mut token1 = create_token_contract(&e, &admin1);
    let mut token2 = create_token_contract(&e, &admin2);
    if &token2.address < &token1.address {
        std::mem::swap(&mut token1, &mut token2);
        std::mem::swap(&mut admin1, &mut admin2);
    }
    let tokens = Vec::from_array(&e, [token1.address.clone(), token2.address.clone()]);

    let reward_admin = Address::generate(&e);
    let admin = Address::generate(&e);

    let reward_token = create_token_contract(&e, &reward_admin);

    let user1 = Address::generate(&e);
    let payment_for_creation_address = Address::generate(&e);

    let pool_hash = install_liq_pool_hash(&e);
    let stableswap_pool_hash = install_stableswap_two_tokens_liq_pool_hash(&e);
    let token_hash = install_token_wasm(&e);
    let plane = create_plane_contract(&e);
    let swap_router = create_swap_router_contract(&e);
    swap_router.init_admin(&admin);
    swap_router.set_pools_plane(&admin, &plane.address);
    let router = create_liqpool_router_contract(&e);
    router.init_admin(&admin);
    router.set_pool_hash(&pool_hash);
    router.set_stableswap_pool_hash(&2, &stableswap_pool_hash);
    router.set_token_hash(&token_hash);
    router.set_reward_token(&reward_token.address);
    router.configure_init_pool_payment(
        &reward_token.address,
        &1000_0000000,
        &payment_for_creation_address,
    );
    router.set_pools_plane(&admin, &plane.address);
    router.set_swap_router(&admin, &swap_router.address);
    assert_eq!(reward_token.balance(&payment_for_creation_address), 0);

    reward_token.mint(&user1, &10000000_0000000);
    reward_token.approve(&user1, &router.address, &10000000_0000000, &99999);
    e.budget().reset_default();
    let (pool_hash, pool_address) = router.init_stableswap_pool(&user1, &tokens, &10, &30, &0);
    e.budget().print();
    assert!(e.budget().cpu_instruction_cost() < 100_000_000);
    e.budget().reset_unlimited();
    assert_eq!(
        router.pool_type(&tokens, &pool_hash),
        Symbol::new(&e, "stable")
    );
    assert_eq!(
        reward_token.balance(&payment_for_creation_address),
        1000_0000000
    );

    let pools = router.get_pools(&tokens);

    assert!(pools.contains_key(pool_hash.clone()));
    assert_eq!(pools.get(pool_hash.clone()).unwrap(), pool_address);

    let token_share = test_token::Client::new(&e, &router.share_id(&tokens, &pool_hash));

    token1.mint(&user1, &1000_0000000);
    assert_eq!(token1.balance(&user1), 1000_0000000);

    token2.mint(&user1, &1000_0000000);
    assert_eq!(token2.balance(&user1), 1000_0000000);
    token1.approve(&user1, &pool_address, &1000_0000000, &99999);
    token2.approve(&user1, &pool_address, &1000_0000000, &99999);

    assert_eq!(token_share.balance(&user1), 0);

    let desired_amounts = Vec::from_array(&e, [100_0000000, 100_0000000]);
    router.deposit(&user1, &tokens, &pool_hash, &desired_amounts, &0);

    assert_eq!(token_share.balance(&user1), 200_0000000);
    assert_eq!(token_share.balance(&pool_address), 0);
    assert_eq!(token1.balance(&user1), 900_0000000);
    assert_eq!(token1.balance(&pool_address), 100_0000000);
    assert_eq!(token2.balance(&user1), 900_0000000);
    assert_eq!(token2.balance(&pool_address), 100_0000000);

    assert_eq!(
        router.get_reserves(&tokens, &pool_hash),
        Vec::from_array(&e, [100_0000000, 100_0000000])
    );

    assert_eq!(
        router.estimate_swap(
            &tokens,
            &token1.address,
            &token2.address,
            &pool_hash,
            &97_0000000,
        ),
        80_4573706
    );
    assert_eq!(
        router.swap(
            &user1,
            &tokens,
            &token1.address,
            &token2.address,
            &pool_hash,
            &97_0000000_u128,
            &80_4573706_u128,
        ),
        80_4573706
    );

    assert_eq!(token1.balance(&user1), 803_0000000);
    assert_eq!(token1.balance(&pool_address), 197_0000000);
    assert_eq!(token2.balance(&user1), 980_4573706);
    assert_eq!(token2.balance(&pool_address), 19_5426294);
    assert_eq!(
        router.get_reserves(&tokens, &pool_hash),
        Vec::from_array(&e, [197_0000000, 19_5426294])
    );

    token_share.approve(&user1, &pool_address, &200_0000000, &99999);

    router.withdraw(
        &user1,
        &tokens,
        &pool_hash,
        &200_0000000_u128,
        &Vec::from_array(&e, [197_0000000_u128, 19_5426294_u128]),
    );

    assert_eq!(token1.balance(&user1), 1000_0000000);
    assert_eq!(token2.balance(&user1), 1000_0000000);
    assert_eq!(token_share.balance(&user1), 0);
    assert_eq!(token1.balance(&pool_address), 0);
    assert_eq!(token2.balance(&pool_address), 0);
    assert_eq!(token_share.balance(&pool_address), 0);
}

#[test]
fn test_stableswap_3_pool() {
    let e = Env::default();
    e.mock_all_auths();
    e.budget().reset_unlimited();

    let mut admin1 = Address::generate(&e);
    let mut admin2 = Address::generate(&e);
    let mut admin3 = Address::generate(&e);

    let mut token1 = create_token_contract(&e, &admin1);
    let mut token2 = create_token_contract(&e, &admin2);
    let mut token3 = create_token_contract(&e, &admin3);

    for _i in 0..2 {
        if &token2.address < &token1.address {
            std::mem::swap(&mut token1, &mut token2);
            std::mem::swap(&mut admin1, &mut admin2);
        }
        if &token3.address < &token2.address {
            std::mem::swap(&mut token2, &mut token3);
            std::mem::swap(&mut admin2, &mut admin3);
        }
    }

    let tokens = Vec::from_array(
        &e,
        [
            token1.address.clone(),
            token2.address.clone(),
            token3.address.clone(),
        ],
    );

    let reward_admin = Address::generate(&e);
    let admin = Address::generate(&e);
    let payment_for_creation_address = Address::generate(&e);

    let reward_token = create_token_contract(&e, &reward_admin);

    let user1 = Address::generate(&e);

    let pool_hash = install_liq_pool_hash(&e);
    let stableswap_pool_2_hash = install_stableswap_two_tokens_liq_pool_hash(&e);
    let stableswap_pool_3_hash = install_stableswap_three_tokens_liq_pool_hash(&e);
    let token_hash = install_token_wasm(&e);
    let plane = create_plane_contract(&e);
    let swap_router = create_swap_router_contract(&e);
    swap_router.init_admin(&admin);
    swap_router.set_pools_plane(&admin, &plane.address);
    let router = create_liqpool_router_contract(&e);
    router.init_admin(&admin);
    router.set_pool_hash(&pool_hash);
    router.set_stableswap_pool_hash(&2, &stableswap_pool_2_hash);
    router.set_stableswap_pool_hash(&3, &stableswap_pool_3_hash);
    router.set_token_hash(&token_hash);
    router.set_reward_token(&reward_token.address);
    router.configure_init_pool_payment(
        &reward_token.address,
        &1000_0000000,
        &payment_for_creation_address,
    );
    router.set_pools_plane(&admin, &plane.address);
    router.set_swap_router(&admin, &swap_router.address);
    assert_eq!(reward_token.balance(&payment_for_creation_address), 0);

    reward_token.mint(&user1, &10000000_0000000);
    reward_token.approve(&user1, &router.address, &10000000_0000000, &99999);
    let (pool_hash, pool_address) = router.init_stableswap_pool(&user1, &tokens, &10, &30, &0);
    assert_eq!(
        router.pool_type(&tokens, &pool_hash),
        Symbol::new(&e, "stable")
    );
    assert_eq!(
        reward_token.balance(&payment_for_creation_address),
        1000_0000000
    );

    let pools = router.get_pools(&tokens);

    assert!(pools.contains_key(pool_hash.clone()));
    assert_eq!(pools.get(pool_hash.clone()).unwrap(), pool_address);

    let token_share = test_token::Client::new(&e, &router.share_id(&tokens, &pool_hash));

    token1.mint(&user1, &1000_0000000);
    assert_eq!(token1.balance(&user1), 1000_0000000);
    token2.mint(&user1, &1000_0000000);
    assert_eq!(token2.balance(&user1), 1000_0000000);
    token3.mint(&user1, &1000_0000000);
    assert_eq!(token3.balance(&user1), 1000_0000000);

    token1.approve(&user1, &pool_address, &1000_0000000, &99999);
    token2.approve(&user1, &pool_address, &1000_0000000, &99999);
    token3.approve(&user1, &pool_address, &1000_0000000, &99999);

    assert_eq!(token_share.balance(&user1), 0);

    let desired_amounts = Vec::from_array(&e, [100_0000000, 100_0000000, 100_0000000]);
    router.deposit(&user1, &tokens, &pool_hash, &desired_amounts, &0);

    assert_eq!(token_share.balance(&user1), 300_0000000);
    assert_eq!(token_share.balance(&pool_address), 0);

    assert_eq!(token1.balance(&user1), 900_0000000);
    assert_eq!(token1.balance(&pool_address), 100_0000000);
    assert_eq!(token2.balance(&user1), 900_0000000);
    assert_eq!(token2.balance(&pool_address), 100_0000000);
    assert_eq!(token3.balance(&user1), 900_0000000);
    assert_eq!(token3.balance(&pool_address), 100_0000000);

    assert_eq!(
        router.get_reserves(&tokens, &pool_hash),
        Vec::from_array(&e, [100_0000000, 100_0000000, 100_0000000])
    );

    assert_eq!(
        router.estimate_swap(
            &tokens,
            &token1.address,
            &token2.address,
            &pool_hash,
            &97_0000000,
        ),
        80_4573706
    );
    assert_eq!(
        router.estimate_swap_routed(&tokens, &token1.address, &token2.address, &97_0000000,),
        (pool_hash.clone(), pool_address.clone(), 80_4573706),
    );
    assert_eq!(
        router.swap(
            &user1,
            &tokens,
            &token1.address,
            &token2.address,
            &pool_hash,
            &97_0000000_u128,
            &80_4573706_u128,
        ),
        80_4573706
    );
    assert_eq!(
        router.swap(
            &user1,
            &tokens,
            &token2.address,
            &token3.address,
            &pool_hash,
            &20_0000000_u128,
            &28_0695121_u128,
        ),
        28_0695121
    );

    assert_eq!(token1.balance(&user1), 803_0000000);
    assert_eq!(token1.balance(&pool_address), 197_0000000);
    assert_eq!(token2.balance(&user1), 960_4573706);
    assert_eq!(token2.balance(&pool_address), 39_5426294);
    assert_eq!(token3.balance(&user1), 928_0695121);
    assert_eq!(token3.balance(&pool_address), 71_9304879);
    assert_eq!(
        router.get_reserves(&tokens, &pool_hash),
        Vec::from_array(&e, [197_0000000, 39_5426294, 71_9304879])
    );

    token_share.approve(&user1, &pool_address, &300_0000000, &99999);

    router.withdraw(
        &user1,
        &tokens,
        &pool_hash,
        &300_0000000_u128,
        &Vec::from_array(&e, [197_0000000_u128, 39_5426294, 71_9304879]),
    );

    assert_eq!(token1.balance(&user1), 1000_0000000);
    assert_eq!(token2.balance(&user1), 1000_0000000);
    assert_eq!(token3.balance(&user1), 1000_0000000);
    assert_eq!(token_share.balance(&user1), 0);
    assert_eq!(token1.balance(&pool_address), 0);
    assert_eq!(token2.balance(&pool_address), 0);
    assert_eq!(token_share.balance(&pool_address), 0);
}

#[test]
fn test_init_pool_twice() {
    let e = Env::default();
    e.mock_all_auths();
    e.budget().reset_unlimited();

    let mut admin1 = Address::generate(&e);
    let mut admin2 = Address::generate(&e);

    let mut token1 = create_token_contract(&e, &admin1);
    let mut token2 = create_token_contract(&e, &admin2);
    if &token2.address < &token1.address {
        std::mem::swap(&mut token1, &mut token2);
        std::mem::swap(&mut admin1, &mut admin2);
    }
    let tokens = Vec::from_array(&e, [token1.address.clone(), token2.address.clone()]);

    let reward_admin = Address::generate(&e);
    let admin = Address::generate(&e);

    let reward_token = create_token_contract(&e, &reward_admin);

    let pool_hash = install_liq_pool_hash(&e);
    let token_hash = install_token_wasm(&e);
    let plane = create_plane_contract(&e);
    let router = create_liqpool_router_contract(&e);
    router.init_admin(&admin);
    router.set_pool_hash(&pool_hash);
    router.set_token_hash(&token_hash);
    router.set_reward_token(&reward_token.address);
    router.set_pools_plane(&admin, &plane.address);

    let (pool_hash1, pool_address1) = router.init_pool(&tokens);
    let (pool_hash2, pool_address2) = router.init_standard_pool(&admin, &tokens, &30);
    assert_eq!(pool_hash1, pool_hash2);
    assert_eq!(pool_address1, pool_address2);

    let pools = router.get_pools(&tokens);
    assert_eq!(pools.len(), 1);

    router.init_standard_pool(&admin, &tokens, &10);
    assert_eq!(router.get_pools(&tokens).len(), 2);

    router.init_standard_pool(&admin, &tokens, &100);
    assert_eq!(router.get_pools(&tokens).len(), 3);

    router.init_standard_pool(&admin, &tokens, &10);
    assert_eq!(router.get_pools(&tokens).len(), 3);
}

#[test]
<<<<<<< HEAD
fn test_custom_pool() {
    let e = Env::default();
    e.mock_all_auths();
    e.budget().reset_unlimited();

    let mut admin1 = Address::generate(&e);
    let mut admin2 = Address::generate(&e);

    let mut token1 = create_token_contract(&e, &admin1);
    let mut token2 = create_token_contract(&e, &admin2);
    if &token2.address < &token1.address {
        std::mem::swap(&mut token1, &mut token2);
        std::mem::swap(&mut admin1, &mut admin2);
    }
    let tokens = Vec::from_array(&e, [token1.address.clone(), token2.address.clone()]);

    let reward_admin = Address::generate(&e);
    let admin = Address::generate(&e);

    let reward_token = create_token_contract(&e, &reward_admin);

    let user1 = Address::generate(&e);

    let pool_hash = install_liq_pool_hash(&e);
    let stableswap_pool_hash = install_stableswap_two_tokens_liq_pool_hash(&e);
    let token_hash = install_token_wasm(&e);
    let plane = create_plane_contract(&e);

    let router = create_liqpool_router_contract(&e);
    router.init_admin(&admin);
    router.set_pool_hash(&pool_hash);
    router.set_stableswap_pool_hash(&2, &stableswap_pool_hash);
    router.set_token_hash(&token_hash);
    router.set_reward_token(&reward_token.address);
    router.set_pools_plane(&admin, &plane.address);

    let router_1 = create_liqpool_router_contract(&e);
    router_1.init_admin(&admin);
    router_1.set_pool_hash(&pool_hash);
    router_1.set_token_hash(&token_hash);
    router_1.set_reward_token(&reward_token.address);
    router_1.set_pools_plane(&admin, &plane.address);

    let (_original_pool_hash, custom_pool_address) =
        router_1.init_standard_pool(&user1, &tokens, &30);

    let pool_hash = router.add_custom_pool(
        &admin,
        &tokens,
        &custom_pool_address,
        &symbol_short!("custom"),
        &Vec::<Val>::from_array(&e, [42_i128.into_val(&e)]),
    );

    let pools = router.get_pools(&tokens);

    assert_eq!(pools.len(), 1);

    let token_share = test_token::Client::new(&e, &router.share_id(&tokens, &pool_hash));

    token1.mint(&user1, &1000);
    assert_eq!(token1.balance(&user1), 1000);

    token2.mint(&user1, &1000);
    assert_eq!(token2.balance(&user1), 1000);
    token1.approve(&user1, &custom_pool_address, &1000, &99999);
    token2.approve(&user1, &custom_pool_address, &1000, &99999);

    assert_eq!(token_share.balance(&user1), 0);

    let desired_amounts = Vec::from_array(&e, [100, 100]);
    router.deposit(&user1, &tokens, &pool_hash, &desired_amounts, &0);

    assert_eq!(
        router.swap(
            &user1,
            &tokens,
            &token1.address,
            &token2.address,
            &pool_hash,
            &97_u128,
            &49_u128,
        ),
        49
    );
    token_share.approve(&user1, &custom_pool_address, &100, &99999);
    assert_eq!(
        router.withdraw(
            &user1,
            &tokens,
            &pool_hash,
            &100_u128,
            &Vec::from_array(&e, [197_u128, 51_u128]),
        ),
        Vec::from_array(&e, [197_u128, 51_u128]),
    );
}

#[test]
=======
>>>>>>> 265831d4
fn test_simple_ongoing_reward() {
    let e = Env::default();
    e.mock_all_auths();
    e.budget().reset_unlimited();

    let mut admin1 = Address::generate(&e);
    let mut admin2 = Address::generate(&e);

    let mut token1 = create_token_contract(&e, &admin1);
    let mut token2 = create_token_contract(&e, &admin2);
    if &token2.address < &token1.address {
        std::mem::swap(&mut token1, &mut token2);
        std::mem::swap(&mut admin1, &mut admin2);
    }
    let tokens = Vec::from_array(&e, [token1.address.clone(), token2.address.clone()]);

    let reward_admin = Address::generate(&e);
    let admin = Address::generate(&e);

    let reward_token = create_token_contract(&e, &reward_admin);

    let user1 = Address::generate(&e);

    let pool_hash = install_liq_pool_hash(&e);
    let stableswap_pool_hash = install_stableswap_two_tokens_liq_pool_hash(&e);
    let token_hash = install_token_wasm(&e);
    let plane = create_plane_contract(&e);
    let router = create_liqpool_router_contract(&e);
    router.init_admin(&admin);
    router.set_pool_hash(&pool_hash);
    router.set_stableswap_pool_hash(&2, &stableswap_pool_hash);
    router.set_token_hash(&token_hash);
    router.set_reward_token(&reward_token.address);
    router.set_pools_plane(&admin, &plane.address);

    let (pool_hash, pool_address) = router.init_standard_pool(&user1, &tokens, &30);

    reward_token.mint(&pool_address, &1_000_000_0000000);
    let reward_1_tps = 10_5000000_u128;
    let total_reward_1 = reward_1_tps * 60;
    router.set_rewards_config(
        &admin,
        &tokens,
        &pool_hash,
        &e.ledger().timestamp().saturating_add(60),
        &reward_1_tps,
    );

    token1.mint(&user1, &1000);
    assert_eq!(token1.balance(&user1), 1000);

    token2.mint(&user1, &1000);
    assert_eq!(token2.balance(&user1), 1000);
    token1.approve(&user1, &pool_address, &1000, &99999);
    token2.approve(&user1, &pool_address, &1000, &99999);

    // 10 seconds passed since config, user depositing
    jump(&e, 10);
    router.deposit(
        &user1,
        &tokens,
        &pool_hash,
        &Vec::from_array(&e, [100, 100]),
        &0,
    );

    assert_eq!(reward_token.balance(&user1), 0);
    // 30 seconds passed, half of the reward is available for the user
    jump(&e, 30);
    assert_eq!(
        router.claim(&user1, &tokens, &pool_hash),
        total_reward_1 / 2
    );
    assert_eq!(reward_token.balance(&user1) as u128, total_reward_1 / 2);
}

#[test]
#[should_panic(expected = "non-standard fee")]
fn test_unexpected_fee() {
    let e = Env::default();
    e.mock_all_auths();
    e.budget().reset_unlimited();

    let mut admin1 = Address::generate(&e);
    let mut admin2 = Address::generate(&e);

    let mut token1 = create_token_contract(&e, &admin1);
    let mut token2 = create_token_contract(&e, &admin2);
    if &token2.address < &token1.address {
        std::mem::swap(&mut token1, &mut token2);
        std::mem::swap(&mut admin1, &mut admin2);
    }
    let tokens = Vec::from_array(&e, [token1.address.clone(), token2.address.clone()]);

    let reward_admin = Address::generate(&e);
    let admin = Address::generate(&e);

    let reward_token = create_token_contract(&e, &reward_admin);

    let user1 = Address::generate(&e);

    let pool_hash = install_liq_pool_hash(&e);
    let stableswap_pool_hash = install_stableswap_two_tokens_liq_pool_hash(&e);
    let token_hash = install_token_wasm(&e);
    let router = create_liqpool_router_contract(&e);
    router.init_admin(&admin);
    router.set_pool_hash(&pool_hash);
    router.set_stableswap_pool_hash(&2, &stableswap_pool_hash);
    router.set_token_hash(&token_hash);
    router.set_reward_token(&reward_token.address);

    let fee = CONSTANT_PRODUCT_FEE_AVAILABLE[1] + 1;
    router.init_standard_pool(&user1, &tokens, &fee);
}

#[test]
fn test_event_correct() {
    let e = Env::default();
    e.mock_all_auths();
    e.budget().reset_unlimited();

    let mut admin1 = Address::generate(&e);
    let mut admin2 = Address::generate(&e);

    let mut token1 = create_token_contract(&e, &admin1);
    let mut token2 = create_token_contract(&e, &admin2);
    if &token2.address < &token1.address {
        std::mem::swap(&mut token1, &mut token2);
        std::mem::swap(&mut admin1, &mut admin2);
    }
    let tokens = Vec::from_array(&e, [token1.address.clone(), token2.address.clone()]);

    let reward_admin = Address::generate(&e);
    let admin = Address::generate(&e);

    let reward_token = create_token_contract(&e, &reward_admin);

    let user1 = Address::generate(&e);
    let payment_for_creation_address = Address::generate(&e);

    let pool_hash = install_liq_pool_hash(&e);
    let stableswap_pool_hash = install_stableswap_two_tokens_liq_pool_hash(&e);
    let token_hash = install_token_wasm(&e);
    let contract_id = e.register_contract(None, crate::LiquidityPoolRouter {});
    let plane = create_plane_contract(&e);

    let router = LiquidityPoolRouterClient::new(&e, &contract_id.clone());
    router.init_admin(&admin);
    router.set_pool_hash(&pool_hash);
    router.set_stableswap_pool_hash(&2, &stableswap_pool_hash);
    router.set_token_hash(&token_hash);
    router.set_reward_token(&reward_token.address);
    router.configure_init_pool_payment(
        &reward_token.address,
        &1000_0000000,
        &payment_for_creation_address,
    );
    router.set_pools_plane(&admin, &plane.address);
    assert_eq!(reward_token.balance(&payment_for_creation_address), 0);

    reward_token.mint(&user1, &10000000_0000000);
    reward_token.approve(&user1, &router.address, &10000000_0000000, &99999);
    let fee = CONSTANT_PRODUCT_FEE_AVAILABLE[1];
    let admin_fee = 0;

    let (pool_hash, pool_address) =
        router.init_stableswap_pool(&user1, &tokens, &10, &fee, &admin_fee);
    assert_eq!(
        reward_token.balance(&payment_for_creation_address),
        1000_0000000
    );

    let init_stableswap_pool_event = e.events().all().last().unwrap();

    assert_eq!(
        vec![&e, init_stableswap_pool_event],
        vec![
            &e,
            (
                contract_id.clone(),
                (Symbol::new(&e, "add_pool"), tokens.clone()).into_val(&e),
                (
                    pool_address.clone(),
                    symbol_short!("stable"),
                    pool_hash.clone(),
                    Vec::<Val>::from_array(
                        &e,
                        [
                            fee.into_val(&e),
                            10_u128.into_val(&e),
                            admin_fee.into_val(&e)
                        ],
                    ),
                )
                    .into_val(&e)
            ),
        ]
    );

    let (pool_hash, pool_address) = router.init_standard_pool(&user1, &tokens, &fee);

    let init_pool_event = e.events().all().last().unwrap();

    assert_eq!(
        vec![&e, init_pool_event],
        vec![
            &e,
            (
                contract_id.clone(),
                (Symbol::new(&e, "add_pool"), tokens.clone(),).into_val(&e),
                (
                    pool_address.clone(),
                    symbol_short!("constant"),
                    pool_hash.clone(),
                    Vec::<Val>::from_array(&e, [fee.into_val(&e)]),
                )
                    .into_val(&e)
            ),
        ]
    );

    reward_token.mint(&router.address, &1_000_000_0000000);
    let reward_1_tps = 10_5000000_u128;
    router.set_rewards_config(
        &admin,
        &tokens,
        &pool_hash,
        &e.ledger().timestamp().saturating_add(60),
        &reward_1_tps,
    );
    reward_token.approve(&router.address, &pool_address, &1_000_000_0000000, &99999);

    token1.mint(&user1, &1000);
    assert_eq!(token1.balance(&user1), 1000);

    token2.mint(&user1, &1000);
    assert_eq!(token2.balance(&user1), 1000);
    token1.approve(&user1, &pool_address, &1000, &99999);
    token2.approve(&user1, &pool_address, &1000, &99999);

    // 10 seconds passed since config, user depositing
    jump(&e, 10);

    let desired_amounts = Vec::from_array(&e, [100, 100]);

    let (amounts, share_amount) = router.deposit(&user1, &tokens, &pool_hash, &desired_amounts, &0);

    let pool_id = router.get_pool(&tokens, &pool_hash);

    let deposit_event = e.events().all().last().unwrap();

    assert_eq!(
        vec![&e, deposit_event],
        vec![
            &e,
            (
                contract_id.clone(),
                (Symbol::new(&e, "deposit"), tokens.clone(), user1.clone()).into_val(&e),
                (pool_id.clone(), amounts, share_amount).into_val(&e)
            ),
        ]
    );

    let out_amt = router.swap(
        &user1,
        &tokens,
        &token1.address,
        &token2.address,
        &pool_hash,
        &97_u128,
        &49_u128,
    );
    let swap_event = e.events().all().last().unwrap();

    assert_eq!(
        vec![&e, swap_event],
        vec![
            &e,
            (
                contract_id.clone(),
                (Symbol::new(&e, "swap"), tokens.clone(), user1.clone()).into_val(&e),
                (
                    pool_id.clone(),
                    &token1.address,
                    &token2.address,
                    97_u128,
                    out_amt
                )
                    .into_val(&e)
            ),
        ]
    );

    let token_share = test_token::Client::new(&e, &router.share_id(&tokens, &pool_hash));
    token_share.approve(&user1, &pool_address, &100, &99999);

    let amounts = router.withdraw(
        &user1,
        &tokens,
        &pool_hash,
        &100_u128,
        &Vec::from_array(&e, [197_u128, 51_u128]),
    );
    let withdraw_event = e.events().all().last().unwrap();

    assert_eq!(
        vec![&e, withdraw_event],
        vec![
            &e,
            (
                contract_id.clone(),
                (Symbol::new(&e, "withdraw"), tokens.clone(), user1.clone()).into_val(&e),
                (pool_id.clone(), 100_u128, amounts).into_val(&e)
            ),
        ]
    );
}

#[test]
fn test_swap_routed() {
    let e = Env::default();
    e.mock_all_auths();
    e.budget().reset_unlimited();

    let mut admin1 = Address::generate(&e);
    let mut admin2 = Address::generate(&e);

    let mut token1 = create_token_contract(&e, &admin1);
    let mut token2 = create_token_contract(&e, &admin2);
    if &token2.address < &token1.address {
        std::mem::swap(&mut token1, &mut token2);
        std::mem::swap(&mut admin1, &mut admin2);
    }
    let tokens = Vec::from_array(&e, [token1.address.clone(), token2.address.clone()]);

    let reward_admin = Address::generate(&e);
    let admin = Address::generate(&e);

    let reward_token = create_token_contract(&e, &reward_admin);

    let user1 = Address::generate(&e);

    let pool_hash = install_liq_pool_hash(&e);
    let stableswap_pool_hash_2 = install_stableswap_two_tokens_liq_pool_hash(&e);
    let token_hash = install_token_wasm(&e);
    let router = create_liqpool_router_contract(&e);
    let plane = create_plane_contract(&e);
    let swap_router = create_swap_router_contract(&e);
    swap_router.init_admin(&admin);
    swap_router.set_pools_plane(&admin, &plane.address);
    router.init_admin(&admin);
    router.set_pool_hash(&pool_hash);
    router.set_stableswap_pool_hash(&2, &stableswap_pool_hash_2);
    router.set_token_hash(&token_hash);
    router.set_reward_token(&reward_token.address);
    router.set_pools_plane(&admin, &plane.address);
    router.set_swap_router(&admin, &swap_router.address);
    router.configure_init_pool_payment(&reward_token.address, &1_0000000, &router.address);

    reward_token.mint(&user1, &3_0000000);
    reward_token.approve(&user1, &router.address, &3_0000000, &99999);
    token1.mint(&user1, &100000_0000000);
    token2.mint(&user1, &100000_0000000);

    let (standard1_pool_hash, standard1_pool_address) =
        router.init_standard_pool(&user1, &tokens, &10);
    token1.approve(&user1, &standard1_pool_address, &1000_0000000, &99999);
    token2.approve(&user1, &standard1_pool_address, &1000_0000000, &99999);
    router.deposit(
        &user1,
        &tokens,
        &standard1_pool_hash,
        &Vec::from_array(&e, [1000_0000000_u128, 1000_0000000_u128]),
        &0,
    );

    let (standard2_pool_hash, standard2_pool_address) =
        router.init_standard_pool(&user1, &tokens, &30);
    token1.approve(&user1, &standard2_pool_address, &1000_0000000, &99999);
    token2.approve(&user1, &standard2_pool_address, &1000_0000000, &99999);
    router.deposit(
        &user1,
        &tokens,
        &standard2_pool_hash,
        &Vec::from_array(&e, [1000_0000000_u128, 1000_0000000_u128]),
        &0,
    );

    let (standard3_pool_hash, standard3_pool_address) =
        router.init_standard_pool(&user1, &tokens, &100);
    token1.approve(&user1, &standard3_pool_address, &1000_0000000, &99999);
    token2.approve(&user1, &standard3_pool_address, &1000_0000000, &99999);
    router.deposit(
        &user1,
        &tokens,
        &standard3_pool_hash,
        &Vec::from_array(&e, [1000_0000000_u128, 1000_0000000_u128]),
        &0,
    );

    let (stable1_pool_hash, stable1_pool_address) =
        router.init_stableswap_pool(&user1, &tokens, &85, &6, &0);
    token1.approve(&user1, &stable1_pool_address, &1000_0000000, &99999);
    token2.approve(&user1, &stable1_pool_address, &1000_0000000, &99999);
    router.deposit(
        &user1,
        &tokens,
        &stable1_pool_hash,
        &Vec::from_array(&e, [1000_0000000_u128, 1000_0000000_u128]),
        &0,
    );

    let (stable2_pool_hash, stable2_pool_address) =
        router.init_stableswap_pool(&user1, &tokens, &85, &6, &0);
    token1.approve(&user1, &stable2_pool_address, &100_0000000, &99999);
    token2.approve(&user1, &stable2_pool_address, &100_0000000, &99999);
    router.deposit(
        &user1,
        &tokens,
        &stable2_pool_hash,
        &Vec::from_array(&e, [100_0000000_u128, 100_0000000_u128]),
        &0,
    );

    let (stable3_pool_hash, stable3_pool_address) =
        router.init_stableswap_pool(&user1, &tokens, &85, &6, &0);
    token1.approve(&user1, &stable3_pool_address, &100_0000000, &99999);
    token2.approve(&user1, &stable3_pool_address, &100_0000000, &99999);
    router.deposit(
        &user1,
        &tokens,
        &stable3_pool_hash,
        &Vec::from_array(&e, [100_0000000_u128, 100_0000000_u128]),
        &0,
    );

    e.budget().reset_default();
    let (best_pool, best_pool_address, best_result) =
        router.estimate_swap_routed(&tokens, &token1.address, &token2.address, &9_0000000);
    e.budget().print();
    assert_eq!(best_pool, stable1_pool_hash);
    assert_eq!(best_pool_address, stable1_pool_address);
    assert_eq!(best_result, 8_9936586);

    e.budget().reset_default();
    let swap_result = router.swap_routed(
        &user1,
        &tokens,
        &token1.address,
        &token2.address,
        &9_0000000,
        &(best_result - 1),
        &(e.ledger().sequence() + 5),
    );
    e.budget().print();
    assert_eq!(swap_result, best_result);
}<|MERGE_RESOLUTION|>--- conflicted
+++ resolved
@@ -772,108 +772,6 @@
 }
 
 #[test]
-<<<<<<< HEAD
-fn test_custom_pool() {
-    let e = Env::default();
-    e.mock_all_auths();
-    e.budget().reset_unlimited();
-
-    let mut admin1 = Address::generate(&e);
-    let mut admin2 = Address::generate(&e);
-
-    let mut token1 = create_token_contract(&e, &admin1);
-    let mut token2 = create_token_contract(&e, &admin2);
-    if &token2.address < &token1.address {
-        std::mem::swap(&mut token1, &mut token2);
-        std::mem::swap(&mut admin1, &mut admin2);
-    }
-    let tokens = Vec::from_array(&e, [token1.address.clone(), token2.address.clone()]);
-
-    let reward_admin = Address::generate(&e);
-    let admin = Address::generate(&e);
-
-    let reward_token = create_token_contract(&e, &reward_admin);
-
-    let user1 = Address::generate(&e);
-
-    let pool_hash = install_liq_pool_hash(&e);
-    let stableswap_pool_hash = install_stableswap_two_tokens_liq_pool_hash(&e);
-    let token_hash = install_token_wasm(&e);
-    let plane = create_plane_contract(&e);
-
-    let router = create_liqpool_router_contract(&e);
-    router.init_admin(&admin);
-    router.set_pool_hash(&pool_hash);
-    router.set_stableswap_pool_hash(&2, &stableswap_pool_hash);
-    router.set_token_hash(&token_hash);
-    router.set_reward_token(&reward_token.address);
-    router.set_pools_plane(&admin, &plane.address);
-
-    let router_1 = create_liqpool_router_contract(&e);
-    router_1.init_admin(&admin);
-    router_1.set_pool_hash(&pool_hash);
-    router_1.set_token_hash(&token_hash);
-    router_1.set_reward_token(&reward_token.address);
-    router_1.set_pools_plane(&admin, &plane.address);
-
-    let (_original_pool_hash, custom_pool_address) =
-        router_1.init_standard_pool(&user1, &tokens, &30);
-
-    let pool_hash = router.add_custom_pool(
-        &admin,
-        &tokens,
-        &custom_pool_address,
-        &symbol_short!("custom"),
-        &Vec::<Val>::from_array(&e, [42_i128.into_val(&e)]),
-    );
-
-    let pools = router.get_pools(&tokens);
-
-    assert_eq!(pools.len(), 1);
-
-    let token_share = test_token::Client::new(&e, &router.share_id(&tokens, &pool_hash));
-
-    token1.mint(&user1, &1000);
-    assert_eq!(token1.balance(&user1), 1000);
-
-    token2.mint(&user1, &1000);
-    assert_eq!(token2.balance(&user1), 1000);
-    token1.approve(&user1, &custom_pool_address, &1000, &99999);
-    token2.approve(&user1, &custom_pool_address, &1000, &99999);
-
-    assert_eq!(token_share.balance(&user1), 0);
-
-    let desired_amounts = Vec::from_array(&e, [100, 100]);
-    router.deposit(&user1, &tokens, &pool_hash, &desired_amounts, &0);
-
-    assert_eq!(
-        router.swap(
-            &user1,
-            &tokens,
-            &token1.address,
-            &token2.address,
-            &pool_hash,
-            &97_u128,
-            &49_u128,
-        ),
-        49
-    );
-    token_share.approve(&user1, &custom_pool_address, &100, &99999);
-    assert_eq!(
-        router.withdraw(
-            &user1,
-            &tokens,
-            &pool_hash,
-            &100_u128,
-            &Vec::from_array(&e, [197_u128, 51_u128]),
-        ),
-        Vec::from_array(&e, [197_u128, 51_u128]),
-    );
-}
-
-#[test]
-=======
->>>>>>> 265831d4
 fn test_simple_ongoing_reward() {
     let e = Env::default();
     e.mock_all_auths();
