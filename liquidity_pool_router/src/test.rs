#![cfg(test)]
extern crate std;

use crate::constants::{CONSTANT_PRODUCT_FEE_AVAILABLE, MAX_POOLS_FOR_PAIR, STABLE_SWAP_MAX_POOLS};
use crate::LiquidityPoolRouterClient;
use soroban_sdk::testutils::{Events, Ledger, LedgerInfo};
use soroban_sdk::{
    symbol_short, testutils::Address as _, vec, Address, BytesN, Env, IntoVal, Symbol, Val, Vec,
};

pub(crate) mod test_token {
    use soroban_sdk::contractimport;
    contractimport!(
        file = "../token/target/wasm32-unknown-unknown/release/soroban_token_contract.wasm"
    );
}

fn create_token_contract<'a>(e: &Env, admin: &Address) -> test_token::Client<'a> {
    test_token::Client::new(e, &e.register_stellar_asset_contract(admin.clone()))
}

fn create_liqpool_router_contract<'a>(e: &Env) -> LiquidityPoolRouterClient<'a> {
    let router = LiquidityPoolRouterClient::new(
        e,
        &e.register_contract(None, crate::LiquidityPoolRouter {}),
    );
    router
}

fn install_token_wasm(e: &Env) -> BytesN<32> {
    soroban_sdk::contractimport!(
        file = "../token/target/wasm32-unknown-unknown/release/soroban_token_contract.wasm"
    );
    e.deployer().upload_contract_wasm(WASM)
}

fn install_liq_pool_hash(e: &Env) -> BytesN<32> {
    soroban_sdk::contractimport!(
        file = "../liquidity_pool/target/wasm32-unknown-unknown/release/soroban_liquidity_pool_contract.wasm"
    );
    e.deployer().upload_contract_wasm(WASM)
}

fn install_stableswap_two_tokens_liq_pool_hash(e: &Env) -> BytesN<32> {
    soroban_sdk::contractimport!(
        file = "../liquidity_pool_stableswap/target/wasm32-unknown-unknown/release/soroban_liquidity_pool_stableswap_contract_2_tokens.wasm"
    );
    e.deployer().upload_contract_wasm(WASM)
}

fn install_stableswap_three_tokens_liq_pool_hash(e: &Env) -> BytesN<32> {
    soroban_sdk::contractimport!(
        file = "../liquidity_pool_stableswap/target/wasm32-unknown-unknown/release/soroban_liquidity_pool_stableswap_contract_3_tokens.wasm"
    );
    e.deployer().upload_contract_wasm(WASM)
}

fn jump(e: &Env, time: u64) {
    e.ledger().set(LedgerInfo {
        timestamp: e.ledger().timestamp().saturating_add(time),
        protocol_version: 20,
        sequence_number: e.ledger().sequence(),
        network_id: Default::default(),
        base_reserve: 10,
        min_temp_entry_ttl: 999999,
        min_persistent_entry_ttl: 999999,
        max_entry_ttl: u32::MAX,
    });
}

#[test]
fn test_constant_product_pool() {
    let e = Env::default();
    e.mock_all_auths();
    e.budget().reset_unlimited();

    let mut admin1 = Address::generate(&e);
    let mut admin2 = Address::generate(&e);

    let mut token1 = create_token_contract(&e, &admin1);
    let mut token2 = create_token_contract(&e, &admin2);
    if &token2.address < &token1.address {
        std::mem::swap(&mut token1, &mut token2);
        std::mem::swap(&mut admin1, &mut admin2);
    }
    let tokens = Vec::from_array(&e, [token1.address.clone(), token2.address.clone()]);

    let reward_admin = Address::generate(&e);
    let admin = Address::generate(&e);

    let reward_token = create_token_contract(&e, &reward_admin);

    let user1 = Address::generate(&e);

    let pool_hash = install_liq_pool_hash(&e);
    let stableswap_pool_hash_2 = install_stableswap_two_tokens_liq_pool_hash(&e);
    let token_hash = install_token_wasm(&e);
    let router = create_liqpool_router_contract(&e);
    router.init_admin(&admin);
    router.set_pool_hash(&pool_hash);
    router.set_stableswap_pool_hash(&2, &stableswap_pool_hash_2);
    router.set_token_hash(&token_hash);
    router.set_reward_token(&reward_token.address);

    let (pool_hash, pool_address) = router.init_standard_pool(&user1, &tokens, &30);
    assert_eq!(
        router.pool_type(&tokens, &pool_hash),
        Symbol::new(&e, "constant_product")
    );

    let pools = router.get_pools(&tokens);

    assert!(pools.contains_key(pool_hash.clone()));
    assert_eq!(pools.get(pool_hash.clone()).unwrap(), pool_address);

    let token_share = test_token::Client::new(&e, &router.share_id(&tokens, &pool_hash));

    token1.mint(&user1, &1000);
    assert_eq!(token1.balance(&user1), 1000);

    token2.mint(&user1, &1000);
    assert_eq!(token2.balance(&user1), 1000);
    token1.approve(&user1, &pool_address, &1000, &99999);
    token2.approve(&user1, &pool_address, &1000, &99999);

    assert_eq!(token_share.balance(&user1), 0);

    let desired_amounts = Vec::from_array(&e, [100, 100]);
    router.deposit(&user1, &tokens, &pool_hash, &desired_amounts);

    assert_eq!(token_share.balance(&user1), 100);
    assert_eq!(token_share.balance(&pool_address), 0);
    assert_eq!(token1.balance(&user1), 900);
    assert_eq!(token1.balance(&pool_address), 100);
    assert_eq!(token2.balance(&user1), 900);
    assert_eq!(token2.balance(&pool_address), 100);

    assert_eq!(
        router.get_reserves(&tokens, &pool_hash),
        Vec::from_array(&e, [100, 100])
    );

    assert_eq!(
        router.estimate_swap(&tokens, &token1.address, &token2.address, &pool_hash, &97),
        49
    );
    assert_eq!(
        router.swap(
            &user1,
            &tokens,
            &token1.address,
            &token2.address,
            &pool_hash,
            &97_u128,
            &49_u128,
        ),
        49
    );

    assert_eq!(token1.balance(&user1), 803);
    assert_eq!(token1.balance(&pool_address), 197);
    assert_eq!(token2.balance(&user1), 949);
    assert_eq!(token2.balance(&pool_address), 51);
    assert_eq!(
        router.get_reserves(&tokens, &pool_hash),
        Vec::from_array(&e, [197, 51])
    );

    token_share.approve(&user1, &pool_address, &100, &99999);

    router.withdraw(
        &user1,
        &tokens,
        &pool_hash,
        &100_u128,
        &Vec::from_array(&e, [197_u128, 51_u128]),
    );

    assert_eq!(token1.balance(&user1), 1000);
    assert_eq!(token2.balance(&user1), 1000);
    assert_eq!(token_share.balance(&user1), 0);
    assert_eq!(token1.balance(&pool_address), 0);
    assert_eq!(token2.balance(&pool_address), 0);
    assert_eq!(token_share.balance(&pool_address), 0);
}

#[test]
#[should_panic(expected = "stableswap pools amount is over max")]
fn test_stableswap_pools_amount_over_max() {
    let e = Env::default();
    e.mock_all_auths();
    e.budget().reset_unlimited();

    let mut admin1 = Address::generate(&e);
    let mut admin2 = Address::generate(&e);

    let mut token1 = create_token_contract(&e, &admin1);
    let mut token2 = create_token_contract(&e, &admin2);
    if &token2.address < &token1.address {
        std::mem::swap(&mut token1, &mut token2);
        std::mem::swap(&mut admin1, &mut admin2);
    }
    let tokens = Vec::from_array(&e, [token1.address.clone(), token2.address.clone()]);

<<<<<<< HEAD
    let reward_admin = Address::random(&e);
    let admin = Address::random(&e);
    let payment_for_creation_address = Address::random(&e);
=======
    let reward_admin = Address::generate(&e);
    let admin = Address::generate(&e);
>>>>>>> 8f6468dc

    let reward_token = create_token_contract(&e, &reward_admin);

    let pool_hash = install_liq_pool_hash(&e);
    let stableswap_pool_hash = install_stableswap_two_tokens_liq_pool_hash(&e);
    let token_hash = install_token_wasm(&e);
    let router = create_liqpool_router_contract(&e);
    router.init_admin(&admin);
    router.set_pool_hash(&pool_hash);
    router.set_stableswap_pool_hash(&2, &stableswap_pool_hash);
    router.set_token_hash(&token_hash);
    router.set_reward_token(&reward_token.address);
    router.configure_init_pool_payment(
        &reward_token.address,
        &1000_0000000,
        &payment_for_creation_address,
    );
    assert_eq!(reward_token.balance(&payment_for_creation_address), 0);

    // init constant product pools to make sure we don't affect stableswap counter
    for fee_fraction in CONSTANT_PRODUCT_FEE_AVAILABLE {
        router.init_standard_pool(&admin, &tokens, &fee_fraction);
    }
    reward_token.mint(&admin, &10000000_0000000);
    reward_token.approve(&admin, &router.address, &10000000_0000000, &99999);
    for i in 1..=STABLE_SWAP_MAX_POOLS {
        router.init_stableswap_pool(&admin, &tokens, &10, &30, &0);
        assert_eq!(
            reward_token.balance(&payment_for_creation_address),
            1000_0000000i128 * (i as i128)
        );
    }
}

#[test]
fn test_stableswap_pools_amount_ok() {
    let e = Env::default();
    e.mock_all_auths();
    e.budget().reset_unlimited();

    let mut admin1 = Address::generate(&e);
    let mut admin2 = Address::generate(&e);

    let mut token1 = create_token_contract(&e, &admin1);
    let mut token2 = create_token_contract(&e, &admin2);
    if &token2.address < &token1.address {
        std::mem::swap(&mut token1, &mut token2);
        std::mem::swap(&mut admin1, &mut admin2);
    }
    let tokens = Vec::from_array(&e, [token1.address.clone(), token2.address.clone()]);

<<<<<<< HEAD
    let reward_admin = Address::random(&e);
    let admin = Address::random(&e);
    let payment_for_creation_address = Address::random(&e);
=======
    let reward_admin = Address::generate(&e);
    let admin = Address::generate(&e);
>>>>>>> 8f6468dc

    let reward_token = create_token_contract(&e, &reward_admin);

    let pool_hash = install_liq_pool_hash(&e);
    let stableswap_pool_hash = install_stableswap_two_tokens_liq_pool_hash(&e);
    let token_hash = install_token_wasm(&e);
    let router = create_liqpool_router_contract(&e);
    router.init_admin(&admin);
    router.set_pool_hash(&pool_hash);
    router.set_stableswap_pool_hash(&2, &stableswap_pool_hash);
    router.set_token_hash(&token_hash);
    router.set_reward_token(&reward_token.address);
    router.configure_init_pool_payment(
        &reward_token.address,
        &1000_0000000,
        &payment_for_creation_address,
    );
    assert_eq!(reward_token.balance(&payment_for_creation_address), 0);

    // init constant product pools to make sure we don't affect stableswap counter
    for fee_fraction in CONSTANT_PRODUCT_FEE_AVAILABLE {
        router.init_standard_pool(&admin, &tokens, &fee_fraction);
    }
    reward_token.mint(&admin, &10000000_0000000);
    reward_token.approve(&admin, &router.address, &10000000_0000000, &99999);
    for i in 1..STABLE_SWAP_MAX_POOLS {
        router.init_stableswap_pool(&admin, &tokens, &10, &30, &0);
        assert_eq!(
            reward_token.balance(&payment_for_creation_address),
            1000_0000000i128 * (i as i128)
        );
    }
}

#[test]
#[should_panic(expected = "not enough allowance to spend")]
fn test_stableswap_pool_no_allowance() {
    let e = Env::default();
    e.mock_all_auths();
    e.budget().reset_unlimited();

    let mut admin1 = Address::generate(&e);
    let mut admin2 = Address::generate(&e);

    let mut token1 = create_token_contract(&e, &admin1);
    let mut token2 = create_token_contract(&e, &admin2);
    if &token2.address < &token1.address {
        std::mem::swap(&mut token1, &mut token2);
        std::mem::swap(&mut admin1, &mut admin2);
    }
    let tokens = Vec::from_array(&e, [token1.address.clone(), token2.address.clone()]);

<<<<<<< HEAD
    let reward_admin = Address::random(&e);
    let admin = Address::random(&e);
    let payment_for_creation_address = Address::random(&e);
=======
    let reward_admin = Address::generate(&e);
    let admin = Address::generate(&e);
>>>>>>> 8f6468dc

    let reward_token = create_token_contract(&e, &reward_admin);

    let pool_hash = install_liq_pool_hash(&e);
    let stableswap_pool_hash = install_stableswap_two_tokens_liq_pool_hash(&e);
    let token_hash = install_token_wasm(&e);
    let router = create_liqpool_router_contract(&e);
    router.init_admin(&admin);
    router.set_pool_hash(&pool_hash);
    router.set_stableswap_pool_hash(&2, &stableswap_pool_hash);
    router.set_token_hash(&token_hash);
    router.set_reward_token(&reward_token.address);
    router.configure_init_pool_payment(
        &reward_token.address,
        &1000_0000000,
        &payment_for_creation_address,
    );

    router.init_stableswap_pool(&admin, &tokens, &10, &30, &0);
    assert_eq!(
        reward_token.balance(&payment_for_creation_address),
        1000_0000000
    );
}

#[test]
fn test_stableswap_pool() {
    let e = Env::default();
    e.mock_all_auths();
    e.budget().reset_unlimited();

    let mut admin1 = Address::generate(&e);
    let mut admin2 = Address::generate(&e);

    let mut token1 = create_token_contract(&e, &admin1);
    let mut token2 = create_token_contract(&e, &admin2);
    if &token2.address < &token1.address {
        std::mem::swap(&mut token1, &mut token2);
        std::mem::swap(&mut admin1, &mut admin2);
    }
    let tokens = Vec::from_array(&e, [token1.address.clone(), token2.address.clone()]);

    let reward_admin = Address::generate(&e);
    let admin = Address::generate(&e);

    let reward_token = create_token_contract(&e, &reward_admin);

<<<<<<< HEAD
    let user1 = Address::random(&e);
    let payment_for_creation_address = Address::random(&e);
=======
    let user1 = Address::generate(&e);
>>>>>>> 8f6468dc

    let pool_hash = install_liq_pool_hash(&e);
    let stableswap_pool_hash = install_stableswap_two_tokens_liq_pool_hash(&e);
    let token_hash = install_token_wasm(&e);
    let router = create_liqpool_router_contract(&e);
    router.init_admin(&admin);
    router.set_pool_hash(&pool_hash);
    router.set_stableswap_pool_hash(&2, &stableswap_pool_hash);
    router.set_token_hash(&token_hash);
    router.set_reward_token(&reward_token.address);
    router.configure_init_pool_payment(
        &reward_token.address,
        &1000_0000000,
        &payment_for_creation_address,
    );
    assert_eq!(reward_token.balance(&payment_for_creation_address), 0);

    reward_token.mint(&user1, &10000000_0000000);
    reward_token.approve(&user1, &router.address, &10000000_0000000, &99999);
    let (pool_hash, pool_address) = router.init_stableswap_pool(&user1, &tokens, &10, &30, &0);
    assert_eq!(
        router.pool_type(&tokens, &pool_hash),
        Symbol::new(&e, "stable")
    );
    assert_eq!(
        reward_token.balance(&payment_for_creation_address),
        1000_0000000
    );

    let pools = router.get_pools(&tokens);

    assert!(pools.contains_key(pool_hash.clone()));
    assert_eq!(pools.get(pool_hash.clone()).unwrap(), pool_address);

    let token_share = test_token::Client::new(&e, &router.share_id(&tokens, &pool_hash));

    token1.mint(&user1, &1000_0000000);
    assert_eq!(token1.balance(&user1), 1000_0000000);

    token2.mint(&user1, &1000_0000000);
    assert_eq!(token2.balance(&user1), 1000_0000000);
    token1.approve(&user1, &pool_address, &1000_0000000, &99999);
    token2.approve(&user1, &pool_address, &1000_0000000, &99999);

    assert_eq!(token_share.balance(&user1), 0);

    let desired_amounts = Vec::from_array(&e, [100_0000000, 100_0000000]);
    router.deposit(&user1, &tokens, &pool_hash, &desired_amounts);

    assert_eq!(token_share.balance(&user1), 200_0000000);
    assert_eq!(token_share.balance(&pool_address), 0);
    assert_eq!(token1.balance(&user1), 900_0000000);
    assert_eq!(token1.balance(&pool_address), 100_0000000);
    assert_eq!(token2.balance(&user1), 900_0000000);
    assert_eq!(token2.balance(&pool_address), 100_0000000);

    assert_eq!(
        router.get_reserves(&tokens, &pool_hash),
        Vec::from_array(&e, [100_0000000, 100_0000000])
    );

    assert_eq!(
        router.estimate_swap(
            &tokens,
            &token1.address,
            &token2.address,
            &pool_hash,
            &97_0000000,
        ),
        80_4573706
    );
    assert_eq!(
        router.swap(
            &user1,
            &tokens,
            &token1.address,
            &token2.address,
            &pool_hash,
            &97_0000000_u128,
            &80_4573706_u128,
        ),
        80_4573706
    );

    assert_eq!(token1.balance(&user1), 803_0000000);
    assert_eq!(token1.balance(&pool_address), 197_0000000);
    assert_eq!(token2.balance(&user1), 980_4573706);
    assert_eq!(token2.balance(&pool_address), 19_5426294);
    assert_eq!(
        router.get_reserves(&tokens, &pool_hash),
        Vec::from_array(&e, [197_0000000, 19_5426294])
    );

    token_share.approve(&user1, &pool_address, &200_0000000, &99999);

    router.withdraw(
        &user1,
        &tokens,
        &pool_hash,
        &200_0000000_u128,
        &Vec::from_array(&e, [197_0000000_u128, 19_5426294_u128]),
    );

    assert_eq!(token1.balance(&user1), 1000_0000000);
    assert_eq!(token2.balance(&user1), 1000_0000000);
    assert_eq!(token_share.balance(&user1), 0);
    assert_eq!(token1.balance(&pool_address), 0);
    assert_eq!(token2.balance(&pool_address), 0);
    assert_eq!(token_share.balance(&pool_address), 0);
}

#[test]
fn test_stableswap_3_pool() {
    let e = Env::default();
    e.mock_all_auths();
    e.budget().reset_unlimited();

    let mut admin1 = Address::generate(&e);
    let mut admin2 = Address::generate(&e);
    let mut admin3 = Address::generate(&e);

    let mut token1 = create_token_contract(&e, &admin1);
    let mut token2 = create_token_contract(&e, &admin2);
    let mut token3 = create_token_contract(&e, &admin3);

    for _i in 0..2 {
        if &token2.address < &token1.address {
            std::mem::swap(&mut token1, &mut token2);
            std::mem::swap(&mut admin1, &mut admin2);
        }
        if &token3.address < &token2.address {
            std::mem::swap(&mut token2, &mut token3);
            std::mem::swap(&mut admin2, &mut admin3);
        }
    }

    let tokens = Vec::from_array(
        &e,
        [
            token1.address.clone(),
            token2.address.clone(),
            token3.address.clone(),
        ],
    );

<<<<<<< HEAD
    let reward_admin = Address::random(&e);
    let admin = Address::random(&e);
    let payment_for_creation_address = Address::random(&e);
=======
    let reward_admin = Address::generate(&e);
    let admin = Address::generate(&e);
>>>>>>> 8f6468dc

    let reward_token = create_token_contract(&e, &reward_admin);

    let user1 = Address::generate(&e);

    let pool_hash = install_liq_pool_hash(&e);
    let stableswap_pool_2_hash = install_stableswap_two_tokens_liq_pool_hash(&e);
    let stableswap_pool_3_hash = install_stableswap_three_tokens_liq_pool_hash(&e);
    let token_hash = install_token_wasm(&e);
    let router = create_liqpool_router_contract(&e);
    router.init_admin(&admin);
    router.set_pool_hash(&pool_hash);
    router.set_stableswap_pool_hash(&2, &stableswap_pool_2_hash);
    router.set_stableswap_pool_hash(&3, &stableswap_pool_3_hash);
    router.set_token_hash(&token_hash);
    router.set_reward_token(&reward_token.address);
    router.configure_init_pool_payment(
        &reward_token.address,
        &1000_0000000,
        &payment_for_creation_address,
    );
    assert_eq!(reward_token.balance(&payment_for_creation_address), 0);

    reward_token.mint(&user1, &10000000_0000000);
    reward_token.approve(&user1, &router.address, &10000000_0000000, &99999);
    let (pool_hash, pool_address) = router.init_stableswap_pool(&user1, &tokens, &10, &30, &0);
    assert_eq!(
        router.pool_type(&tokens, &pool_hash),
        Symbol::new(&e, "stable_3")
    );
    assert_eq!(
        reward_token.balance(&payment_for_creation_address),
        1000_0000000
    );

    let pools = router.get_pools(&tokens);

    assert!(pools.contains_key(pool_hash.clone()));
    assert_eq!(pools.get(pool_hash.clone()).unwrap(), pool_address);

    let token_share = test_token::Client::new(&e, &router.share_id(&tokens, &pool_hash));

    token1.mint(&user1, &1000_0000000);
    assert_eq!(token1.balance(&user1), 1000_0000000);
    token2.mint(&user1, &1000_0000000);
    assert_eq!(token2.balance(&user1), 1000_0000000);
    token3.mint(&user1, &1000_0000000);
    assert_eq!(token3.balance(&user1), 1000_0000000);

    token1.approve(&user1, &pool_address, &1000_0000000, &99999);
    token2.approve(&user1, &pool_address, &1000_0000000, &99999);
    token3.approve(&user1, &pool_address, &1000_0000000, &99999);

    assert_eq!(token_share.balance(&user1), 0);

    let desired_amounts = Vec::from_array(&e, [100_0000000, 100_0000000, 100_0000000]);
    router.deposit(&user1, &tokens, &pool_hash, &desired_amounts);

    assert_eq!(token_share.balance(&user1), 300_0000000);
    assert_eq!(token_share.balance(&pool_address), 0);

    assert_eq!(token1.balance(&user1), 900_0000000);
    assert_eq!(token1.balance(&pool_address), 100_0000000);
    assert_eq!(token2.balance(&user1), 900_0000000);
    assert_eq!(token2.balance(&pool_address), 100_0000000);
    assert_eq!(token3.balance(&user1), 900_0000000);
    assert_eq!(token3.balance(&pool_address), 100_0000000);

    assert_eq!(
        router.get_reserves(&tokens, &pool_hash),
        Vec::from_array(&e, [100_0000000, 100_0000000, 100_0000000])
    );

    assert_eq!(
        router.estimate_swap(
            &tokens,
            &token1.address,
            &token2.address,
            &pool_hash,
            &97_0000000,
        ),
        80_4573706
    );
    assert_eq!(
        router.swap(
            &user1,
            &tokens,
            &token1.address,
            &token2.address,
            &pool_hash,
            &97_0000000_u128,
            &80_4573706_u128,
        ),
        80_4573706
    );
    assert_eq!(
        router.swap(
            &user1,
            &tokens,
            &token2.address,
            &token3.address,
            &pool_hash,
            &20_0000000_u128,
            &28_0695121_u128,
        ),
        28_0695121
    );

    assert_eq!(token1.balance(&user1), 803_0000000);
    assert_eq!(token1.balance(&pool_address), 197_0000000);
    assert_eq!(token2.balance(&user1), 960_4573706);
    assert_eq!(token2.balance(&pool_address), 39_5426294);
    assert_eq!(token3.balance(&user1), 928_0695121);
    assert_eq!(token3.balance(&pool_address), 71_9304879);
    assert_eq!(
        router.get_reserves(&tokens, &pool_hash),
        Vec::from_array(&e, [197_0000000, 39_5426294, 71_9304879])
    );

    token_share.approve(&user1, &pool_address, &300_0000000, &99999);

    router.withdraw(
        &user1,
        &tokens,
        &pool_hash,
        &300_0000000_u128,
        &Vec::from_array(&e, [197_0000000_u128, 39_5426294, 71_9304879]),
    );

    assert_eq!(token1.balance(&user1), 1000_0000000);
    assert_eq!(token2.balance(&user1), 1000_0000000);
    assert_eq!(token3.balance(&user1), 1000_0000000);
    assert_eq!(token_share.balance(&user1), 0);
    assert_eq!(token1.balance(&pool_address), 0);
    assert_eq!(token2.balance(&pool_address), 0);
    assert_eq!(token_share.balance(&pool_address), 0);
}

#[test]
fn test_init_pool_twice() {
    let e = Env::default();
    e.mock_all_auths();
    e.budget().reset_unlimited();

    let mut admin1 = Address::generate(&e);
    let mut admin2 = Address::generate(&e);

    let mut token1 = create_token_contract(&e, &admin1);
    let mut token2 = create_token_contract(&e, &admin2);
    if &token2.address < &token1.address {
        std::mem::swap(&mut token1, &mut token2);
        std::mem::swap(&mut admin1, &mut admin2);
    }
    let tokens = Vec::from_array(&e, [token1.address.clone(), token2.address.clone()]);

    let reward_admin = Address::generate(&e);
    let admin = Address::generate(&e);

    let reward_token = create_token_contract(&e, &reward_admin);

    let pool_hash = install_liq_pool_hash(&e);
    let token_hash = install_token_wasm(&e);
    let router = create_liqpool_router_contract(&e);
    router.init_admin(&admin);
    router.set_pool_hash(&pool_hash);
    router.set_token_hash(&token_hash);
    router.set_reward_token(&reward_token.address);

    let (pool_hash1, pool_address1) = router.init_pool(&tokens);
    let (pool_hash2, pool_address2) = router.init_standard_pool(&admin, &tokens, &30);
    assert_eq!(pool_hash1, pool_hash2);
    assert_eq!(pool_address1, pool_address2);

    let pools = router.get_pools(&tokens);
    assert_eq!(pools.len(), 1);

    router.init_standard_pool(&admin, &tokens, &10);
    assert_eq!(router.get_pools(&tokens).len(), 2);

    router.init_standard_pool(&admin, &tokens, &100);
    assert_eq!(router.get_pools(&tokens).len(), 3);

    router.init_standard_pool(&admin, &tokens, &10);
    assert_eq!(router.get_pools(&tokens).len(), 3);
}

#[test]
fn test_custom_pool() {
    let e = Env::default();
    e.mock_all_auths();
    e.budget().reset_unlimited();

    let mut admin1 = Address::generate(&e);
    let mut admin2 = Address::generate(&e);

    let mut token1 = create_token_contract(&e, &admin1);
    let mut token2 = create_token_contract(&e, &admin2);
    if &token2.address < &token1.address {
        std::mem::swap(&mut token1, &mut token2);
        std::mem::swap(&mut admin1, &mut admin2);
    }
    let tokens = Vec::from_array(&e, [token1.address.clone(), token2.address.clone()]);

    let reward_admin = Address::generate(&e);
    let admin = Address::generate(&e);

    let reward_token = create_token_contract(&e, &reward_admin);

    let user1 = Address::generate(&e);

    let pool_hash = install_liq_pool_hash(&e);
    let stableswap_pool_hash = install_stableswap_two_tokens_liq_pool_hash(&e);
    let token_hash = install_token_wasm(&e);
    let router = create_liqpool_router_contract(&e);
    router.init_admin(&admin);
    router.set_pool_hash(&pool_hash);
    router.set_stableswap_pool_hash(&2, &stableswap_pool_hash);
    router.set_token_hash(&token_hash);
    router.set_reward_token(&reward_token.address);

    let (_original_pool_hash, pool_address) = router.init_standard_pool(&user1, &tokens, &30);

    let pool_hash = router.add_custom_pool(
        &admin,
        &tokens,
        &pool_address,
        &symbol_short!("custom"),
        &Vec::<Val>::from_array(&e, [42_i128.into_val(&e)]),
    );

    let pools = router.get_pools(&tokens);

    assert_eq!(pools.len(), 2);

    let token_share = test_token::Client::new(&e, &router.share_id(&tokens, &pool_hash));

    token1.mint(&user1, &1000);
    assert_eq!(token1.balance(&user1), 1000);

    token2.mint(&user1, &1000);
    assert_eq!(token2.balance(&user1), 1000);
    token1.approve(&user1, &pool_address, &1000, &99999);
    token2.approve(&user1, &pool_address, &1000, &99999);

    assert_eq!(token_share.balance(&user1), 0);

    let desired_amounts = Vec::from_array(&e, [100, 100]);
    router.deposit(&user1, &tokens, &pool_hash, &desired_amounts);

    assert_eq!(
        router.swap(
            &user1,
            &tokens,
            &token1.address,
            &token2.address,
            &pool_hash,
            &97_u128,
            &49_u128,
        ),
        49
    );
    token_share.approve(&user1, &pool_address, &100, &99999);
    assert_eq!(
        router.withdraw(
            &user1,
            &tokens,
            &pool_hash,
            &100_u128,
            &Vec::from_array(&e, [197_u128, 51_u128]),
        ),
        Vec::from_array(&e, [197_u128, 51_u128]),
    );
}

#[test]
fn test_simple_ongoing_reward() {
    let e = Env::default();
    e.mock_all_auths();
    e.budget().reset_unlimited();

    let mut admin1 = Address::generate(&e);
    let mut admin2 = Address::generate(&e);

    let mut token1 = create_token_contract(&e, &admin1);
    let mut token2 = create_token_contract(&e, &admin2);
    if &token2.address < &token1.address {
        std::mem::swap(&mut token1, &mut token2);
        std::mem::swap(&mut admin1, &mut admin2);
    }
    let tokens = Vec::from_array(&e, [token1.address.clone(), token2.address.clone()]);

    let reward_admin = Address::generate(&e);
    let admin = Address::generate(&e);

    let reward_token = create_token_contract(&e, &reward_admin);

    let user1 = Address::generate(&e);

    let pool_hash = install_liq_pool_hash(&e);
    let stableswap_pool_hash = install_stableswap_two_tokens_liq_pool_hash(&e);
    let token_hash = install_token_wasm(&e);
    let router = create_liqpool_router_contract(&e);
    router.init_admin(&admin);
    router.set_pool_hash(&pool_hash);
    router.set_stableswap_pool_hash(&2, &stableswap_pool_hash);
    router.set_token_hash(&token_hash);
    router.set_reward_token(&reward_token.address);

    let (pool_hash, pool_address) = router.init_standard_pool(&user1, &tokens, &30);

    reward_token.mint(&router.address, &1_000_000_0000000);
    let reward_1_tps = 10_5000000_u128;
    let total_reward_1 = reward_1_tps * 60;
    router.set_rewards_config(
        &admin,
        &tokens,
        &pool_hash,
        &e.ledger().timestamp().saturating_add(60),
        &reward_1_tps,
    );
    reward_token.approve(&router.address, &pool_address, &1_000_000_0000000, &99999);

    token1.mint(&user1, &1000);
    assert_eq!(token1.balance(&user1), 1000);

    token2.mint(&user1, &1000);
    assert_eq!(token2.balance(&user1), 1000);
    token1.approve(&user1, &pool_address, &1000, &99999);
    token2.approve(&user1, &pool_address, &1000, &99999);

    // 10 seconds passed since config, user depositing
    jump(&e, 10);
    router.deposit(
        &user1,
        &tokens,
        &pool_hash,
        &Vec::from_array(&e, [100, 100]),
    );

    assert_eq!(reward_token.balance(&user1), 0);
    // 30 seconds passed, half of the reward is available for the user
    jump(&e, 30);
    assert_eq!(
        router.claim(&user1, &tokens, &pool_hash),
        total_reward_1 / 2
    );
    assert_eq!(reward_token.balance(&user1) as u128, total_reward_1 / 2);
}

// need rewrite test for Vec<tokens>
#[test]
#[should_panic(expected = "pools amount is over max")]
fn test_max_pools_for_pair() {
    let e = Env::default();
    e.mock_all_auths();
    e.budget().reset_unlimited();

    let mut admin1 = Address::generate(&e);
    let mut admin2 = Address::generate(&e);

    let mut token1 = create_token_contract(&e, &admin1);
    let mut token2 = create_token_contract(&e, &admin2);
    if &token2.address < &token1.address {
        std::mem::swap(&mut token1, &mut token2);
        std::mem::swap(&mut admin1, &mut admin2);
    }
    let tokens = Vec::from_array(&e, [token1.address.clone(), token2.address.clone()]);

    let reward_admin = Address::generate(&e);
    let admin = Address::generate(&e);

    let reward_token = create_token_contract(&e, &reward_admin);

    let user1 = Address::generate(&e);

    let pool_hash = install_liq_pool_hash(&e);
    let stableswap_pool_hash = install_stableswap_two_tokens_liq_pool_hash(&e);
    let token_hash = install_token_wasm(&e);
    let router = create_liqpool_router_contract(&e);
    router.init_admin(&admin);
    router.set_pool_hash(&pool_hash);
    router.set_stableswap_pool_hash(&2, &stableswap_pool_hash);
    router.set_token_hash(&token_hash);
    router.set_reward_token(&reward_token.address);

    let (_original_pool_hash, pool_address) = router.init_standard_pool(&user1, &tokens, &30);

    for n in 1..MAX_POOLS_FOR_PAIR {
        // 1 standard + 9 in cycle = 10 - inclusive
        let args = Vec::<Val>::from_array(&e, [(42_i128 + i128::from(n)).into_val(&e)]);

        router.add_custom_pool(
            &admin,
            &tokens,
            &pool_address,
            &symbol_short!("custom"),
            &args,
        );
    }
    // if add one more - error
    router.add_custom_pool(
        &admin,
        &tokens,
        &pool_address,
        &symbol_short!("custom"),
        &Vec::<Val>::from_array(&e, [42_i128.into_val(&e)]),
    );
}

#[test]
#[should_panic(expected = "non-standard fee")]
fn test_unexpected_fee() {
    let e = Env::default();
    e.mock_all_auths();
    e.budget().reset_unlimited();

    let mut admin1 = Address::generate(&e);
    let mut admin2 = Address::generate(&e);

    let mut token1 = create_token_contract(&e, &admin1);
    let mut token2 = create_token_contract(&e, &admin2);
    if &token2.address < &token1.address {
        std::mem::swap(&mut token1, &mut token2);
        std::mem::swap(&mut admin1, &mut admin2);
    }
    let tokens = Vec::from_array(&e, [token1.address.clone(), token2.address.clone()]);

    let reward_admin = Address::generate(&e);
    let admin = Address::generate(&e);

    let reward_token = create_token_contract(&e, &reward_admin);

    let user1 = Address::generate(&e);

    let pool_hash = install_liq_pool_hash(&e);
    let stableswap_pool_hash = install_stableswap_two_tokens_liq_pool_hash(&e);
    let token_hash = install_token_wasm(&e);
    let router = create_liqpool_router_contract(&e);
    router.init_admin(&admin);
    router.set_pool_hash(&pool_hash);
    router.set_stableswap_pool_hash(&2, &stableswap_pool_hash);
    router.set_token_hash(&token_hash);
    router.set_reward_token(&reward_token.address);

    let fee = CONSTANT_PRODUCT_FEE_AVAILABLE[1] + 1;
    router.init_standard_pool(&user1, &tokens, &fee);
}

#[test]
fn test_event_correct() {
    let e = Env::default();
    e.mock_all_auths();
    e.budget().reset_unlimited();

    let mut admin1 = Address::generate(&e);
    let mut admin2 = Address::generate(&e);

    let mut token1 = create_token_contract(&e, &admin1);
    let mut token2 = create_token_contract(&e, &admin2);
    if &token2.address < &token1.address {
        std::mem::swap(&mut token1, &mut token2);
        std::mem::swap(&mut admin1, &mut admin2);
    }
    let tokens = Vec::from_array(&e, [token1.address.clone(), token2.address.clone()]);

    let reward_admin = Address::generate(&e);
    let admin = Address::generate(&e);

    let reward_token = create_token_contract(&e, &reward_admin);

<<<<<<< HEAD
    let user1 = Address::random(&e);
    let payment_for_creation_address = Address::random(&e);
=======
    let user1 = Address::generate(&e);
>>>>>>> 8f6468dc

    let router_pool_hash = install_liq_pool_hash(&e);
    let stableswap_pool_hash = install_stableswap_two_tokens_liq_pool_hash(&e);
    let token_hash = install_token_wasm(&e);
    let contract_id = e.register_contract(None, crate::LiquidityPoolRouter {});
    let router = LiquidityPoolRouterClient::new(&e, &contract_id.clone());
    router.init_admin(&admin);
    router.set_pool_hash(&router_pool_hash);
    router.set_stableswap_pool_hash(&2, &stableswap_pool_hash);
    router.set_token_hash(&token_hash);
    router.set_reward_token(&reward_token.address);
    router.configure_init_pool_payment(
        &reward_token.address,
        &1000_0000000,
        &payment_for_creation_address,
    );
    assert_eq!(reward_token.balance(&payment_for_creation_address), 0);
    reward_token.mint(&user1, &10000000_0000000);
    reward_token.approve(&user1, &router.address, &10000000_0000000, &99999);
    let fee = CONSTANT_PRODUCT_FEE_AVAILABLE[1];
    let admin_fee = 0;

    let (pool_hash, pool_address) =
        router.init_stableswap_pool(&user1, &tokens, &10, &fee, &admin_fee);
    assert_eq!(
        reward_token.balance(&payment_for_creation_address),
        1000_0000000
    );

    let init_stableswap_pool_event = e.events().all().last().unwrap();

    assert_eq!(
        vec![&e, init_stableswap_pool_event],
        vec![
            &e,
            (
                contract_id.clone(),
                (Symbol::new(&e, "add_pool"), tokens.clone()).into_val(&e),
                (
                    pool_address.clone(),
                    symbol_short!("stable"),
                    pool_hash.clone(),
                    Vec::<Val>::from_array(
                        &e,
                        [
                            fee.into_val(&e),
                            10_u128.into_val(&e),
                            admin_fee.into_val(&e)
                        ],
                    ),
                )
                    .into_val(&e)
            ),
        ]
    );

    let (pool_hash, pool_address) = router.init_standard_pool(&user1, &tokens, &fee);

    let init_pool_event = e.events().all().last().unwrap();

    assert_eq!(
        vec![&e, init_pool_event],
        vec![
            &e,
            (
                contract_id.clone(),
                (Symbol::new(&e, "add_pool"), tokens.clone(),).into_val(&e),
                (
                    pool_address.clone(),
                    symbol_short!("constant"),
                    pool_hash.clone(),
                    Vec::<Val>::from_array(&e, [fee.into_val(&e)]),
                )
                    .into_val(&e)
            ),
        ]
    );

    let subpool_salt = router.add_custom_pool(
        &admin,
        &tokens,
        &pool_address,
        &symbol_short!("custom"),
        &Vec::<Val>::from_array(&e, [42_i128.into_val(&e)]),
    );

    let add_custom_pool_event = e.events().all().last().unwrap();

    assert_eq!(
        vec![&e, add_custom_pool_event],
        vec![
            &e,
            (
                contract_id.clone(),
                (Symbol::new(&e, "add_pool"), tokens.clone()).into_val(&e),
                (
                    pool_address.clone(),
                    symbol_short!("custom"),
                    subpool_salt.clone(),
                    Vec::<Val>::from_array(&e, [42_i128.into_val(&e)]),
                )
                    .into_val(&e)
            ),
        ]
    );

    reward_token.mint(&router.address, &1_000_000_0000000);
    let reward_1_tps = 10_5000000_u128;
    router.set_rewards_config(
        &admin,
        &tokens,
        &pool_hash,
        &e.ledger().timestamp().saturating_add(60),
        &reward_1_tps,
    );
    reward_token.approve(&router.address, &pool_address, &1_000_000_0000000, &99999);

    token1.mint(&user1, &1000);
    assert_eq!(token1.balance(&user1), 1000);

    token2.mint(&user1, &1000);
    assert_eq!(token2.balance(&user1), 1000);
    token1.approve(&user1, &pool_address, &1000, &99999);
    token2.approve(&user1, &pool_address, &1000, &99999);

    // 10 seconds passed since config, user depositing
    jump(&e, 10);

    let desired_amounts = Vec::from_array(&e, [100, 100]);

    let (amounts, share_amount) = router.deposit(&user1, &tokens, &pool_hash, &desired_amounts);

    let pool_id = router.get_pool(&tokens, &pool_hash);

    let deposit_event = e.events().all().last().unwrap();

    assert_eq!(
        vec![&e, deposit_event],
        vec![
            &e,
            (
                contract_id.clone(),
                (Symbol::new(&e, "deposit"), tokens.clone(), user1.clone()).into_val(&e),
                (pool_id.clone(), amounts, share_amount).into_val(&e)
            ),
        ]
    );

    let out_amt = router.swap(
        &user1,
        &tokens,
        &token1.address,
        &token2.address,
        &pool_hash,
        &97_u128,
        &49_u128,
    );
    let swap_event = e.events().all().last().unwrap();

    assert_eq!(
        vec![&e, swap_event],
        vec![
            &e,
            (
                contract_id.clone(),
                (Symbol::new(&e, "swap"), tokens.clone(), user1.clone()).into_val(&e),
                (
                    pool_id.clone(),
                    &token1.address,
                    &token2.address,
                    97_u128,
                    out_amt
                )
                    .into_val(&e)
            ),
        ]
    );

    let token_share = test_token::Client::new(&e, &router.share_id(&tokens, &pool_hash));
    token_share.approve(&user1, &pool_address, &100, &99999);

    let amounts = router.withdraw(
        &user1,
        &tokens,
        &pool_hash,
        &100_u128,
        &Vec::from_array(&e, [197_u128, 51_u128]),
    );
    let withdraw_event = e.events().all().last().unwrap();

    assert_eq!(
        vec![&e, withdraw_event],
        vec![
            &e,
            (
                contract_id.clone(),
                (Symbol::new(&e, "withdraw"), tokens.clone(), user1.clone()).into_val(&e),
                (pool_id.clone(), 100_u128, amounts).into_val(&e)
            ),
        ]
    );
}<|MERGE_RESOLUTION|>--- conflicted
+++ resolved
@@ -202,14 +202,9 @@
     }
     let tokens = Vec::from_array(&e, [token1.address.clone(), token2.address.clone()]);
 
-<<<<<<< HEAD
-    let reward_admin = Address::random(&e);
-    let admin = Address::random(&e);
-    let payment_for_creation_address = Address::random(&e);
-=======
     let reward_admin = Address::generate(&e);
     let admin = Address::generate(&e);
->>>>>>> 8f6468dc
+    let payment_for_creation_address = Address::generate(&e);
 
     let reward_token = create_token_contract(&e, &reward_admin);
 
@@ -261,14 +256,9 @@
     }
     let tokens = Vec::from_array(&e, [token1.address.clone(), token2.address.clone()]);
 
-<<<<<<< HEAD
-    let reward_admin = Address::random(&e);
-    let admin = Address::random(&e);
-    let payment_for_creation_address = Address::random(&e);
-=======
     let reward_admin = Address::generate(&e);
     let admin = Address::generate(&e);
->>>>>>> 8f6468dc
+    let payment_for_creation_address = Address::generate(&e);
 
     let reward_token = create_token_contract(&e, &reward_admin);
 
@@ -321,14 +311,9 @@
     }
     let tokens = Vec::from_array(&e, [token1.address.clone(), token2.address.clone()]);
 
-<<<<<<< HEAD
-    let reward_admin = Address::random(&e);
-    let admin = Address::random(&e);
-    let payment_for_creation_address = Address::random(&e);
-=======
     let reward_admin = Address::generate(&e);
     let admin = Address::generate(&e);
->>>>>>> 8f6468dc
+    let payment_for_creation_address = Address::generate(&e);
 
     let reward_token = create_token_contract(&e, &reward_admin);
 
@@ -376,12 +361,8 @@
 
     let reward_token = create_token_contract(&e, &reward_admin);
 
-<<<<<<< HEAD
-    let user1 = Address::random(&e);
-    let payment_for_creation_address = Address::random(&e);
-=======
     let user1 = Address::generate(&e);
->>>>>>> 8f6468dc
+    let payment_for_creation_address = Address::generate(&e);
 
     let pool_hash = install_liq_pool_hash(&e);
     let stableswap_pool_hash = install_stableswap_two_tokens_liq_pool_hash(&e);
@@ -527,14 +508,9 @@
         ],
     );
 
-<<<<<<< HEAD
-    let reward_admin = Address::random(&e);
-    let admin = Address::random(&e);
-    let payment_for_creation_address = Address::random(&e);
-=======
     let reward_admin = Address::generate(&e);
     let admin = Address::generate(&e);
->>>>>>> 8f6468dc
+    let payment_for_creation_address = Address::generate(&e);
 
     let reward_token = create_token_contract(&e, &reward_admin);
 
@@ -1005,12 +981,8 @@
 
     let reward_token = create_token_contract(&e, &reward_admin);
 
-<<<<<<< HEAD
-    let user1 = Address::random(&e);
-    let payment_for_creation_address = Address::random(&e);
-=======
     let user1 = Address::generate(&e);
->>>>>>> 8f6468dc
+    let payment_for_creation_address = Address::generate(&e);
 
     let router_pool_hash = install_liq_pool_hash(&e);
     let stableswap_pool_hash = install_stableswap_two_tokens_liq_pool_hash(&e);
