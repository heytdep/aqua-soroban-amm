#![cfg(test)]
extern crate std;

use crate::constants::{CONSTANT_PRODUCT_FEE_AVAILABLE, STABLESWAP_MAX_POOLS};
use crate::LiquidityPoolRouterClient;
use soroban_sdk::testutils::{
    AuthorizedFunction, AuthorizedInvocation, Events, Ledger, LedgerInfo,
};
use soroban_sdk::{
    symbol_short, testutils::Address as _, vec, Address, BytesN, Env, FromVal, IntoVal, Symbol,
    Val, Vec,
};

pub(crate) mod test_token {
    use soroban_sdk::contractimport;
    contractimport!(file = "../target/wasm32-unknown-unknown/release/soroban_token_contract.wasm");
}

fn create_token_contract<'a>(e: &Env, admin: &Address) -> test_token::Client<'a> {
    test_token::Client::new(e, &e.register_stellar_asset_contract(admin.clone()))
}

fn create_liqpool_router_contract<'a>(e: &Env) -> LiquidityPoolRouterClient<'a> {
    let router = LiquidityPoolRouterClient::new(
        e,
        &e.register_contract(None, crate::LiquidityPoolRouter {}),
    );
    router
}

fn install_token_wasm(e: &Env) -> BytesN<32> {
    soroban_sdk::contractimport!(
        file = "../target/wasm32-unknown-unknown/release/soroban_token_contract.wasm"
    );
    e.deployer().upload_contract_wasm(WASM)
}

fn install_liq_pool_hash(e: &Env) -> BytesN<32> {
    soroban_sdk::contractimport!(
        file = "../target/wasm32-unknown-unknown/release/soroban_liquidity_pool_contract.wasm"
    );
    e.deployer().upload_contract_wasm(WASM)
}

fn install_stableswap_liq_pool_hash(e: &Env) -> BytesN<32> {
    soroban_sdk::contractimport!(
        file = "../target/wasm32-unknown-unknown/release/soroban_liquidity_pool_stableswap_contract.wasm"
    );
    e.deployer().upload_contract_wasm(WASM)
}

mod pool_plane {
    soroban_sdk::contractimport!(
        file =
            "../target/wasm32-unknown-unknown/release/soroban_liquidity_pool_plane_contract.wasm"
    );
}

fn create_plane_contract<'a>(e: &Env) -> pool_plane::Client<'a> {
    pool_plane::Client::new(e, &e.register_contract_wasm(None, pool_plane::WASM))
}

mod swap_router {
    soroban_sdk::contractimport!(
        file =
            "../target/wasm32-unknown-unknown/release/soroban_liquidity_pool_swap_router_contract.wasm"
    );
}

fn create_swap_router_contract<'a>(e: &Env) -> swap_router::Client<'a> {
    swap_router::Client::new(e, &e.register_contract_wasm(None, swap_router::WASM))
}

fn jump(e: &Env, time: u64) {
    e.ledger().set(LedgerInfo {
        timestamp: e.ledger().timestamp().saturating_add(time),
        protocol_version: 20,
        sequence_number: e.ledger().sequence(),
        network_id: Default::default(),
        base_reserve: 10,
        min_temp_entry_ttl: 999999,
        min_persistent_entry_ttl: 999999,
        max_entry_ttl: u32::MAX,
    });
}
#[test]
#[should_panic(expected = "Error(Contract, #103)")]
fn test_init_admin_twice() {
    let e = Env::default();
    e.mock_all_auths();
    e.budget().reset_unlimited();

    let admin = Address::generate(&e);
    let router = create_liqpool_router_contract(&e);
    router.init_admin(&admin);
    router.init_admin(&admin);
}

#[test]
fn test_constant_product_pool() {
    let e = Env::default();
    e.mock_all_auths();
    e.budget().reset_unlimited();

    let mut admin1 = Address::generate(&e);
    let mut admin2 = Address::generate(&e);

    let mut token1 = create_token_contract(&e, &admin1);
    let mut token2 = create_token_contract(&e, &admin2);
    if &token2.address < &token1.address {
        std::mem::swap(&mut token1, &mut token2);
        std::mem::swap(&mut admin1, &mut admin2);
    }
    let tokens = Vec::from_array(&e, [token1.address.clone(), token2.address.clone()]);

    let reward_admin = Address::generate(&e);
    let admin = Address::generate(&e);

    let reward_token = create_token_contract(&e, &reward_admin);

    let user1 = Address::generate(&e);

    let pool_hash = install_liq_pool_hash(&e);
    let token_hash = install_token_wasm(&e);
    let plane = create_plane_contract(&e);
    let swap_router = create_swap_router_contract(&e);
    swap_router.init_admin(&admin);
    swap_router.set_pools_plane(&admin, &plane.address);
    let router = create_liqpool_router_contract(&e);
    router.init_admin(&admin);
    router.set_pool_hash(&pool_hash);
    router.set_stableswap_pool_hash(&install_stableswap_liq_pool_hash(&e));
    router.set_token_hash(&token_hash);
    router.set_reward_token(&reward_token.address);
    router.set_pools_plane(&admin, &plane.address);
    router.set_swap_router(&admin, &swap_router.address);

    let (pool_hash, pool_address) = router.init_standard_pool(&user1, &tokens, &30);
    assert_eq!(
        router.pool_type(&tokens, &pool_hash),
        Symbol::new(&e, "constant_product")
    );
    let pool_info = router.get_info(&tokens, &pool_hash);
    assert_eq!(
        Symbol::from_val(&e, &pool_info.get(Symbol::new(&e, "pool_type")).unwrap()),
        Symbol::new(&e, "constant_product")
    );

    let pools = router.get_pools(&tokens);

    assert!(pools.contains_key(pool_hash.clone()));
    assert_eq!(pools.get(pool_hash.clone()).unwrap(), pool_address);

    let token_share = test_token::Client::new(&e, &router.share_id(&tokens, &pool_hash));

    token1.mint(&user1, &1000);
    assert_eq!(token1.balance(&user1), 1000);

    token2.mint(&user1, &1000);
    assert_eq!(token2.balance(&user1), 1000);

    assert_eq!(token_share.balance(&user1), 0);

    let desired_amounts = Vec::from_array(&e, [100, 100]);
    router.deposit(&user1, &tokens, &pool_hash, &desired_amounts, &0);

    assert_eq!(token_share.balance(&user1), 100);
    assert_eq!(router.get_total_shares(&tokens, &pool_hash), 100);
    assert_eq!(token_share.balance(&pool_address), 0);
    assert_eq!(token1.balance(&user1), 900);
    assert_eq!(token1.balance(&pool_address), 100);
    assert_eq!(token2.balance(&user1), 900);
    assert_eq!(token2.balance(&pool_address), 100);

    assert_eq!(
        router.get_reserves(&tokens, &pool_hash),
        Vec::from_array(&e, [100, 100])
    );

    assert_eq!(
        router.estimate_swap(&tokens, &token1.address, &token2.address, &pool_hash, &97),
        48
    );
    assert_eq!(
        router.estimate_swap_routed(&tokens, &token1.address, &token2.address, &97),
        (pool_hash.clone(), pool_address.clone(), 48),
    );
    assert_eq!(
        router.swap(
            &user1,
            &tokens,
            &token1.address,
            &token2.address,
            &pool_hash,
            &97_u128,
            &48_u128,
        ),
        48
    );

    assert_eq!(token1.balance(&user1), 803);
    assert_eq!(token1.balance(&pool_address), 197);
    assert_eq!(token2.balance(&user1), 948);
    assert_eq!(token2.balance(&pool_address), 52);
    assert_eq!(
        router.get_reserves(&tokens, &pool_hash),
        Vec::from_array(&e, [197, 52])
    );

    router.withdraw(
        &user1,
        &tokens,
        &pool_hash,
        &100_u128,
        &Vec::from_array(&e, [197_u128, 52_u128]),
    );

    assert_eq!(token1.balance(&user1), 1000);
    assert_eq!(token2.balance(&user1), 1000);
    assert_eq!(token_share.balance(&user1), 0);
    assert_eq!(token1.balance(&pool_address), 0);
    assert_eq!(token2.balance(&pool_address), 0);
    assert_eq!(token_share.balance(&pool_address), 0);
}

#[test]
fn test_add_pool_after_removal() {
    let e = Env::default();
    e.mock_all_auths();
    e.budget().reset_unlimited();

    let mut admin1 = Address::generate(&e);
    let mut admin2 = Address::generate(&e);

    let mut token1 = create_token_contract(&e, &admin1);
    let mut token2 = create_token_contract(&e, &admin2);
    if &token2.address < &token1.address {
        std::mem::swap(&mut token1, &mut token2);
        std::mem::swap(&mut admin1, &mut admin2);
    }
    let tokens = Vec::from_array(&e, [token1.address.clone(), token2.address.clone()]);

    let reward_admin = Address::generate(&e);
    let admin = Address::generate(&e);

    let reward_token = create_token_contract(&e, &reward_admin);

    let user1 = Address::generate(&e);

    let pool_hash = install_liq_pool_hash(&e);
    let token_hash = install_token_wasm(&e);
    let plane = create_plane_contract(&e);
    let swap_router = create_swap_router_contract(&e);
    swap_router.init_admin(&admin);
    swap_router.set_pools_plane(&admin, &plane.address);
    let router = create_liqpool_router_contract(&e);
    router.init_admin(&admin);
    router.set_pool_hash(&pool_hash);
    router.set_stableswap_pool_hash(&install_stableswap_liq_pool_hash(&e));
    router.set_token_hash(&token_hash);
    router.set_reward_token(&reward_token.address);
    router.set_pools_plane(&admin, &plane.address);
    router.set_swap_router(&admin, &swap_router.address);

    let (pool_hash, pool_address) = router.init_standard_pool(&user1, &tokens, &30);
    router.remove_pool(&admin, &tokens, &pool_hash);
    let (pool_hash_new, pool_address_new) = router.init_standard_pool(&user1, &tokens, &30);
    assert_eq!(pool_hash, pool_hash_new);
    assert_ne!(pool_address, pool_address_new);
}

#[test]
#[should_panic(expected = "Error(Contract, #306)")]
fn test_stableswap_pools_amount_over_max() {
    let e = Env::default();
    e.mock_all_auths();
    e.budget().reset_unlimited();

    let mut admin1 = Address::generate(&e);
    let mut admin2 = Address::generate(&e);

    let mut token1 = create_token_contract(&e, &admin1);
    let mut token2 = create_token_contract(&e, &admin2);
    if &token2.address < &token1.address {
        std::mem::swap(&mut token1, &mut token2);
        std::mem::swap(&mut admin1, &mut admin2);
    }
    let tokens = Vec::from_array(&e, [token1.address.clone(), token2.address.clone()]);

    let reward_admin = Address::generate(&e);
    let admin = Address::generate(&e);
    let payment_for_creation_address = Address::generate(&e);

    let reward_token = create_token_contract(&e, &reward_admin);

    let pool_hash = install_liq_pool_hash(&e);
    let token_hash = install_token_wasm(&e);
    let plane = create_plane_contract(&e);
    let router = create_liqpool_router_contract(&e);
    router.init_admin(&admin);
    router.set_pool_hash(&pool_hash);
    router.set_stableswap_pool_hash(&install_stableswap_liq_pool_hash(&e));
    router.set_token_hash(&token_hash);
    router.set_reward_token(&reward_token.address);
    router.configure_init_pool_payment(
        &reward_token.address,
        &1000_0000000,
        &payment_for_creation_address,
    );
    router.set_pools_plane(&admin, &plane.address);
    assert_eq!(reward_token.balance(&payment_for_creation_address), 0);

    // init constant product pools to make sure we don't affect stableswap counter
    for fee_fraction in CONSTANT_PRODUCT_FEE_AVAILABLE {
        router.init_standard_pool(&admin, &tokens, &fee_fraction);
    }
    reward_token.mint(&admin, &10000000_0000000);
    for i in 0..STABLESWAP_MAX_POOLS + 1 {
        router.init_stableswap_pool(&admin, &tokens, &10, &30, &0);
        assert_eq!(
            reward_token.balance(&payment_for_creation_address),
            1000_0000000i128 * ((i + 1) as i128)
        );
    }
}

#[test]
fn test_stableswap_pools_amount_ok() {
    let e = Env::default();
    e.mock_all_auths();
    e.budget().reset_unlimited();

    let mut admin1 = Address::generate(&e);
    let mut admin2 = Address::generate(&e);

    let mut token1 = create_token_contract(&e, &admin1);
    let mut token2 = create_token_contract(&e, &admin2);
    if &token2.address < &token1.address {
        std::mem::swap(&mut token1, &mut token2);
        std::mem::swap(&mut admin1, &mut admin2);
    }
    let tokens = Vec::from_array(&e, [token1.address.clone(), token2.address.clone()]);

    let reward_admin = Address::generate(&e);
    let admin = Address::generate(&e);
    let payment_for_creation_address = Address::generate(&e);

    let reward_token = create_token_contract(&e, &reward_admin);

    let pool_hash = install_liq_pool_hash(&e);
    let token_hash = install_token_wasm(&e);
    let plane = create_plane_contract(&e);
    let router = create_liqpool_router_contract(&e);
    router.init_admin(&admin);
    router.set_pool_hash(&pool_hash);
    router.set_stableswap_pool_hash(&install_stableswap_liq_pool_hash(&e));
    router.set_token_hash(&token_hash);
    router.set_reward_token(&reward_token.address);
    router.configure_init_pool_payment(
        &reward_token.address,
        &1000_0000000,
        &payment_for_creation_address,
    );
    router.set_pools_plane(&admin, &plane.address);
    assert_eq!(reward_token.balance(&payment_for_creation_address), 0);

    // init constant product pools to make sure we don't affect stableswap counter
    for fee_fraction in CONSTANT_PRODUCT_FEE_AVAILABLE {
        router.init_standard_pool(&admin, &tokens, &fee_fraction);
    }
    reward_token.mint(&admin, &10000000_0000000);
    for i in 0..STABLESWAP_MAX_POOLS {
        router.init_stableswap_pool(&admin, &tokens, &10, &30, &0);
        assert_eq!(
            reward_token.balance(&payment_for_creation_address),
            1000_0000000i128 * ((i + 1) as i128)
        );
    }
}

#[test]
#[should_panic(expected = "zero balance is not sufficient to spend")]
fn test_stableswap_pool_no_balance() {
    let e = Env::default();
    e.mock_all_auths();
    e.budget().reset_unlimited();

    let mut admin1 = Address::generate(&e);
    let mut admin2 = Address::generate(&e);

    let mut token1 = create_token_contract(&e, &admin1);
    let mut token2 = create_token_contract(&e, &admin2);
    if &token2.address < &token1.address {
        std::mem::swap(&mut token1, &mut token2);
        std::mem::swap(&mut admin1, &mut admin2);
    }
    let tokens = Vec::from_array(&e, [token1.address.clone(), token2.address.clone()]);

    let reward_admin = Address::generate(&e);
    let admin = Address::generate(&e);
    let payment_for_creation_address = Address::generate(&e);

    let reward_token = create_token_contract(&e, &reward_admin);

    let pool_hash = install_liq_pool_hash(&e);
    let token_hash = install_token_wasm(&e);
    let router = create_liqpool_router_contract(&e);
    router.init_admin(&admin);
    router.set_pool_hash(&pool_hash);
    router.set_stableswap_pool_hash(&install_stableswap_liq_pool_hash(&e));
    router.set_token_hash(&token_hash);
    router.set_reward_token(&reward_token.address);
    router.configure_init_pool_payment(
        &reward_token.address,
        &1000_0000000,
        &payment_for_creation_address,
    );

    router.init_stableswap_pool(&admin, &tokens, &10, &30, &0);
    assert_eq!(
        reward_token.balance(&payment_for_creation_address),
        1000_0000000
    );
}

#[test]
fn test_stableswap_pool() {
    let e = Env::default();
    e.mock_all_auths();
    e.budget().reset_unlimited();

    let mut admin1 = Address::generate(&e);
    let mut admin2 = Address::generate(&e);

    let mut token1 = create_token_contract(&e, &admin1);
    let mut token2 = create_token_contract(&e, &admin2);
    if &token2.address < &token1.address {
        std::mem::swap(&mut token1, &mut token2);
        std::mem::swap(&mut admin1, &mut admin2);
    }
    let tokens = Vec::from_array(&e, [token1.address.clone(), token2.address.clone()]);

    let reward_admin = Address::generate(&e);
    let admin = Address::generate(&e);

    let reward_token = create_token_contract(&e, &reward_admin);

    let user1 = Address::generate(&e);
    let payment_for_creation_address = Address::generate(&e);

    let pool_hash = install_liq_pool_hash(&e);
    let token_hash = install_token_wasm(&e);
    let plane = create_plane_contract(&e);
    let swap_router = create_swap_router_contract(&e);
    swap_router.init_admin(&admin);
    swap_router.set_pools_plane(&admin, &plane.address);
    let router = create_liqpool_router_contract(&e);
    router.init_admin(&admin);
    router.set_pool_hash(&pool_hash);
    router.set_stableswap_pool_hash(&install_stableswap_liq_pool_hash(&e));
    router.set_token_hash(&token_hash);
    router.set_reward_token(&reward_token.address);
    router.configure_init_pool_payment(
        &reward_token.address,
        &1000_0000000,
        &payment_for_creation_address,
    );
    router.set_pools_plane(&admin, &plane.address);
    router.set_swap_router(&admin, &swap_router.address);
    assert_eq!(reward_token.balance(&payment_for_creation_address), 0);

    reward_token.mint(&user1, &10000000_0000000);
    e.budget().reset_default();
    let (pool_hash, pool_address) = router.init_stableswap_pool(&user1, &tokens, &10, &30, &0);
    e.budget().print();
    assert!(e.budget().cpu_instruction_cost() < 100_000_000);
    e.budget().reset_unlimited();
    assert_eq!(
        router.pool_type(&tokens, &pool_hash),
        Symbol::new(&e, "stable")
    );
    assert_eq!(
        reward_token.balance(&payment_for_creation_address),
        1000_0000000
    );

    let pools = router.get_pools(&tokens);

    assert!(pools.contains_key(pool_hash.clone()));
    assert_eq!(pools.get(pool_hash.clone()).unwrap(), pool_address);

    let token_share = test_token::Client::new(&e, &router.share_id(&tokens, &pool_hash));

    token1.mint(&user1, &1000_0000000);
    assert_eq!(token1.balance(&user1), 1000_0000000);

    token2.mint(&user1, &1000_0000000);
    assert_eq!(token2.balance(&user1), 1000_0000000);

    assert_eq!(token_share.balance(&user1), 0);

    let desired_amounts = Vec::from_array(&e, [100_0000000, 100_0000000]);
    router.deposit(&user1, &tokens, &pool_hash, &desired_amounts, &0);

    assert_eq!(token_share.balance(&user1), 200_0000000);
    assert_eq!(router.get_total_shares(&tokens, &pool_hash), 200_0000000);
    assert_eq!(token_share.balance(&pool_address), 0);
    assert_eq!(token1.balance(&user1), 900_0000000);
    assert_eq!(token1.balance(&pool_address), 100_0000000);
    assert_eq!(token2.balance(&user1), 900_0000000);
    assert_eq!(token2.balance(&pool_address), 100_0000000);

    assert_eq!(
        router.get_reserves(&tokens, &pool_hash),
        Vec::from_array(&e, [100_0000000, 100_0000000])
    );

    assert_eq!(
        router.estimate_swap(
            &tokens,
            &token1.address,
            &token2.address,
            &pool_hash,
            &97_0000000,
        ),
        80_4573705
    );
    assert_eq!(
        router.swap(
            &user1,
            &tokens,
            &token1.address,
            &token2.address,
            &pool_hash,
            &97_0000000_u128,
            &80_4573705_u128,
        ),
        80_4573705
    );

    assert_eq!(token1.balance(&user1), 803_0000000);
    assert_eq!(token1.balance(&pool_address), 197_0000000);
    assert_eq!(token2.balance(&user1), 980_4573705);
    assert_eq!(token2.balance(&pool_address), 19_5426295);
    assert_eq!(
        router.get_reserves(&tokens, &pool_hash),
        Vec::from_array(&e, [197_0000000, 19_5426295])
    );

    router.withdraw(
        &user1,
        &tokens,
        &pool_hash,
        &200_0000000_u128,
        &Vec::from_array(&e, [197_0000000_u128, 19_5426294_u128]),
    );

    assert_eq!(token1.balance(&user1), 1000_0000000);
    assert_eq!(token2.balance(&user1), 1000_0000000);
    assert_eq!(token_share.balance(&user1), 0);
    assert_eq!(token1.balance(&pool_address), 0);
    assert_eq!(token2.balance(&pool_address), 0);
    assert_eq!(token_share.balance(&pool_address), 0);
}

#[test]
fn test_stableswap_3_pool() {
    let e = Env::default();
    e.mock_all_auths();
    e.budget().reset_unlimited();

    let mut admin1 = Address::generate(&e);
    let mut admin2 = Address::generate(&e);
    let mut admin3 = Address::generate(&e);

    let mut token1 = create_token_contract(&e, &admin1);
    let mut token2 = create_token_contract(&e, &admin2);
    let mut token3 = create_token_contract(&e, &admin3);

    for _i in 0..2 {
        if &token2.address < &token1.address {
            std::mem::swap(&mut token1, &mut token2);
            std::mem::swap(&mut admin1, &mut admin2);
        }
        if &token3.address < &token2.address {
            std::mem::swap(&mut token2, &mut token3);
            std::mem::swap(&mut admin2, &mut admin3);
        }
    }

    let tokens = Vec::from_array(
        &e,
        [
            token1.address.clone(),
            token2.address.clone(),
            token3.address.clone(),
        ],
    );

    let reward_admin = Address::generate(&e);
    let admin = Address::generate(&e);
    let payment_for_creation_address = Address::generate(&e);

    let reward_token = create_token_contract(&e, &reward_admin);

    let user1 = Address::generate(&e);

    let pool_hash = install_liq_pool_hash(&e);
    let token_hash = install_token_wasm(&e);
    let plane = create_plane_contract(&e);
    let swap_router = create_swap_router_contract(&e);
    swap_router.init_admin(&admin);
    swap_router.set_pools_plane(&admin, &plane.address);
    let router = create_liqpool_router_contract(&e);
    router.init_admin(&admin);
    router.set_pool_hash(&pool_hash);
    router.set_stableswap_pool_hash(&install_stableswap_liq_pool_hash(&e));
    router.set_token_hash(&token_hash);
    router.set_reward_token(&reward_token.address);
    router.configure_init_pool_payment(
        &reward_token.address,
        &1000_0000000,
        &payment_for_creation_address,
    );
    router.set_pools_plane(&admin, &plane.address);
    router.set_swap_router(&admin, &swap_router.address);
    assert_eq!(reward_token.balance(&payment_for_creation_address), 0);

    reward_token.mint(&user1, &10000000_0000000);
    let (pool_hash, pool_address) = router.init_stableswap_pool(&user1, &tokens, &10, &30, &0);
    assert_eq!(
        router.pool_type(&tokens, &pool_hash),
        Symbol::new(&e, "stable")
    );
    assert_eq!(
        reward_token.balance(&payment_for_creation_address),
        1000_0000000
    );

    let pools = router.get_pools(&tokens);

    assert!(pools.contains_key(pool_hash.clone()));
    assert_eq!(pools.get(pool_hash.clone()).unwrap(), pool_address);

    let token_share = test_token::Client::new(&e, &router.share_id(&tokens, &pool_hash));

    token1.mint(&user1, &1000_0000000);
    assert_eq!(token1.balance(&user1), 1000_0000000);
    token2.mint(&user1, &1000_0000000);
    assert_eq!(token2.balance(&user1), 1000_0000000);
    token3.mint(&user1, &1000_0000000);
    assert_eq!(token3.balance(&user1), 1000_0000000);

    assert_eq!(token_share.balance(&user1), 0);

    let desired_amounts = Vec::from_array(&e, [100_0000000, 100_0000000, 100_0000000]);
    router.deposit(&user1, &tokens, &pool_hash, &desired_amounts, &0);

    assert_eq!(token_share.balance(&user1), 300_0000000);
    assert_eq!(token_share.balance(&pool_address), 0);

    assert_eq!(token1.balance(&user1), 900_0000000);
    assert_eq!(token1.balance(&pool_address), 100_0000000);
    assert_eq!(token2.balance(&user1), 900_0000000);
    assert_eq!(token2.balance(&pool_address), 100_0000000);
    assert_eq!(token3.balance(&user1), 900_0000000);
    assert_eq!(token3.balance(&pool_address), 100_0000000);

    assert_eq!(
        router.get_reserves(&tokens, &pool_hash),
        Vec::from_array(&e, [100_0000000, 100_0000000, 100_0000000])
    );

    assert_eq!(
        router.estimate_swap(
            &tokens,
            &token1.address,
            &token2.address,
            &pool_hash,
            &97_0000000,
        ),
        80_4573705
    );
    assert_eq!(
        router.estimate_swap_routed(&tokens, &token1.address, &token2.address, &97_0000000,),
        (pool_hash.clone(), pool_address.clone(), 80_4573705),
    );
    assert_eq!(
        router.swap(
            &user1,
            &tokens,
            &token1.address,
            &token2.address,
            &pool_hash,
            &97_0000000_u128,
            &80_4573705_u128,
        ),
        80_4573705
    );
    assert_eq!(
        router.estimate_swap_routed(&tokens, &token2.address, &token3.address, &20_0000000,),
        (pool_hash.clone(), pool_address.clone(), 28_0695119),
    );
    assert_eq!(
        router.swap(
            &user1,
            &tokens,
            &token2.address,
            &token3.address,
            &pool_hash,
            &20_0000000_u128,
            &28_0695119_u128,
        ),
        28_0695119
    );

    assert_eq!(token1.balance(&user1), 803_0000000);
    assert_eq!(token1.balance(&pool_address), 197_0000000);
    assert_eq!(token2.balance(&user1), 960_4573705);
    assert_eq!(token2.balance(&pool_address), 39_5426295);
    assert_eq!(token3.balance(&user1), 928_0695119);
    assert_eq!(token3.balance(&pool_address), 71_9304881);
    assert_eq!(
        router.get_reserves(&tokens, &pool_hash),
        Vec::from_array(&e, [197_0000000, 39_5426295, 71_9304881])
    );

    router.withdraw(
        &user1,
        &tokens,
        &pool_hash,
        &300_0000000_u128,
        &Vec::from_array(&e, [197_0000000_u128, 39_5426295, 71_9304881]),
    );

    assert_eq!(token1.balance(&user1), 1000_0000000);
    assert_eq!(token2.balance(&user1), 1000_0000000);
    assert_eq!(token3.balance(&user1), 1000_0000000);
    assert_eq!(token_share.balance(&user1), 0);
    assert_eq!(token1.balance(&pool_address), 0);
    assert_eq!(token2.balance(&pool_address), 0);
    assert_eq!(token_share.balance(&pool_address), 0);
}

#[test]
fn test_init_pool_twice() {
    let e = Env::default();
    e.mock_all_auths();
    e.budget().reset_unlimited();

    let mut admin1 = Address::generate(&e);
    let mut admin2 = Address::generate(&e);

    let mut token1 = create_token_contract(&e, &admin1);
    let mut token2 = create_token_contract(&e, &admin2);
    if &token2.address < &token1.address {
        std::mem::swap(&mut token1, &mut token2);
        std::mem::swap(&mut admin1, &mut admin2);
    }
    let tokens = Vec::from_array(&e, [token1.address.clone(), token2.address.clone()]);

    let reward_admin = Address::generate(&e);
    let admin = Address::generate(&e);

    let reward_token = create_token_contract(&e, &reward_admin);

    let pool_hash = install_liq_pool_hash(&e);
    let token_hash = install_token_wasm(&e);
    let plane = create_plane_contract(&e);
    let router = create_liqpool_router_contract(&e);
    router.init_admin(&admin);
    router.set_pool_hash(&pool_hash);
    router.set_token_hash(&token_hash);
    router.set_reward_token(&reward_token.address);
    router.set_pools_plane(&admin, &plane.address);

    let (pool_hash1, pool_address1) = router.init_pool(&tokens);
    let (pool_hash2, pool_address2) = router.init_standard_pool(&admin, &tokens, &30);
    assert_eq!(pool_hash1, pool_hash2);
    assert_eq!(pool_address1, pool_address2);

    let pools = router.get_pools(&tokens);
    assert_eq!(pools.len(), 1);

    router.init_standard_pool(&admin, &tokens, &10);
    assert_eq!(router.get_pools(&tokens).len(), 2);

    router.init_standard_pool(&admin, &tokens, &100);
    assert_eq!(router.get_pools(&tokens).len(), 3);

    router.init_standard_pool(&admin, &tokens, &10);
    assert_eq!(router.get_pools(&tokens).len(), 3);
}

#[test]
fn test_simple_ongoing_reward() {
    let e = Env::default();
    e.mock_all_auths();
    e.budget().reset_unlimited();

    let mut admin1 = Address::generate(&e);
    let mut admin2 = Address::generate(&e);

    let mut token1 = create_token_contract(&e, &admin1);
    let mut token2 = create_token_contract(&e, &admin2);
    if &token2.address < &token1.address {
        std::mem::swap(&mut token1, &mut token2);
        std::mem::swap(&mut admin1, &mut admin2);
    }
    let tokens = Vec::from_array(&e, [token1.address.clone(), token2.address.clone()]);

    let reward_admin = Address::generate(&e);
    let admin = Address::generate(&e);

    let reward_token = create_token_contract(&e, &reward_admin);

    let user1 = Address::generate(&e);

    let pool_hash = install_liq_pool_hash(&e);
    let token_hash = install_token_wasm(&e);
    let plane = create_plane_contract(&e);
    let router = create_liqpool_router_contract(&e);
    router.init_admin(&admin);
    router.set_pool_hash(&pool_hash);
    router.set_stableswap_pool_hash(&install_stableswap_liq_pool_hash(&e));
    router.set_token_hash(&token_hash);
    router.set_reward_token(&reward_token.address);
    router.set_pools_plane(&admin, &plane.address);

    let (pool_hash, pool_address) = router.init_standard_pool(&user1, &tokens, &30);

    reward_token.mint(&pool_address, &1_000_000_0000000);
    let reward_1_tps = 10_5000000_u128;
    let total_reward_1 = reward_1_tps * 60;
    router.set_rewards_config(
        &admin,
        &tokens,
        &pool_hash,
        &e.ledger().timestamp().saturating_add(60),
        &reward_1_tps,
    );

    token1.mint(&user1, &1000);
    assert_eq!(token1.balance(&user1), 1000);

    token2.mint(&user1, &1000);
    assert_eq!(token2.balance(&user1), 1000);

    // 10 seconds passed since config, user depositing
    jump(&e, 10);
    router.deposit(
        &user1,
        &tokens,
        &pool_hash,
        &Vec::from_array(&e, [100, 100]),
        &0,
    );

    assert_eq!(reward_token.balance(&user1), 0);
    // 30 seconds passed, half of the reward is available for the user
    jump(&e, 30);
    assert_eq!(
        router.claim(&user1, &tokens, &pool_hash),
        total_reward_1 / 2
    );
    assert_eq!(reward_token.balance(&user1) as u128, total_reward_1 / 2);
}

#[test]
#[should_panic(expected = "Error(Contract, #302)")]
fn test_unexpected_fee() {
    let e = Env::default();
    e.mock_all_auths();
    e.budget().reset_unlimited();

    let mut admin1 = Address::generate(&e);
    let mut admin2 = Address::generate(&e);

    let mut token1 = create_token_contract(&e, &admin1);
    let mut token2 = create_token_contract(&e, &admin2);
    if &token2.address < &token1.address {
        std::mem::swap(&mut token1, &mut token2);
        std::mem::swap(&mut admin1, &mut admin2);
    }
    let tokens = Vec::from_array(&e, [token1.address.clone(), token2.address.clone()]);

    let reward_admin = Address::generate(&e);
    let admin = Address::generate(&e);

    let reward_token = create_token_contract(&e, &reward_admin);

    let user1 = Address::generate(&e);

    let pool_hash = install_liq_pool_hash(&e);
    let token_hash = install_token_wasm(&e);
    let router = create_liqpool_router_contract(&e);
    router.init_admin(&admin);
    router.set_pool_hash(&pool_hash);
    router.set_stableswap_pool_hash(&install_stableswap_liq_pool_hash(&e));
    router.set_token_hash(&token_hash);
    router.set_reward_token(&reward_token.address);

    let fee = CONSTANT_PRODUCT_FEE_AVAILABLE[1] + 1;
    router.init_standard_pool(&user1, &tokens, &fee);
}

#[test]
fn test_event_correct() {
    let e = Env::default();
    e.mock_all_auths();
    e.budget().reset_unlimited();

    let mut admin1 = Address::generate(&e);
    let mut admin2 = Address::generate(&e);

    let mut token1 = create_token_contract(&e, &admin1);
    let mut token2 = create_token_contract(&e, &admin2);
    if &token2.address < &token1.address {
        std::mem::swap(&mut token1, &mut token2);
        std::mem::swap(&mut admin1, &mut admin2);
    }
    let tokens = Vec::from_array(&e, [token1.address.clone(), token2.address.clone()]);

    let reward_admin = Address::generate(&e);
    let admin = Address::generate(&e);

    let reward_token = create_token_contract(&e, &reward_admin);

    let user1 = Address::generate(&e);
    let payment_for_creation_address = Address::generate(&e);

    let pool_hash = install_liq_pool_hash(&e);
    let token_hash = install_token_wasm(&e);
    let contract_id = e.register_contract(None, crate::LiquidityPoolRouter {});
    let plane = create_plane_contract(&e);

    let router = LiquidityPoolRouterClient::new(&e, &contract_id.clone());
    router.init_admin(&admin);
    router.set_pool_hash(&pool_hash);
    router.set_stableswap_pool_hash(&install_stableswap_liq_pool_hash(&e));
    router.set_token_hash(&token_hash);
    router.set_reward_token(&reward_token.address);
    router.configure_init_pool_payment(
        &reward_token.address,
        &1000_0000000,
        &payment_for_creation_address,
    );
    router.set_pools_plane(&admin, &plane.address);
    assert_eq!(reward_token.balance(&payment_for_creation_address), 0);

    reward_token.mint(&user1, &10000000_0000000);
    let fee = CONSTANT_PRODUCT_FEE_AVAILABLE[1];
    let admin_fee = 0;

    let (pool_hash, pool_address) =
        router.init_stableswap_pool(&user1, &tokens, &10, &fee, &admin_fee);
    assert_eq!(
        reward_token.balance(&payment_for_creation_address),
        1000_0000000
    );

    let init_stableswap_pool_event = e.events().all().last().unwrap();

    assert_eq!(
        vec![&e, init_stableswap_pool_event],
        vec![
            &e,
            (
                contract_id.clone(),
                (Symbol::new(&e, "add_pool"), tokens.clone()).into_val(&e),
                (
                    pool_address.clone(),
                    symbol_short!("stable"),
                    pool_hash.clone(),
                    Vec::<Val>::from_array(
                        &e,
                        [
                            fee.into_val(&e),
                            10_u128.into_val(&e),
                            admin_fee.into_val(&e)
                        ],
                    ),
                )
                    .into_val(&e)
            ),
        ]
    );

    let (pool_hash, pool_address) = router.init_standard_pool(&user1, &tokens, &fee);

    let init_pool_event = e.events().all().last().unwrap();

    assert_eq!(
        vec![&e, init_pool_event],
        vec![
            &e,
            (
                contract_id.clone(),
                (Symbol::new(&e, "add_pool"), tokens.clone(),).into_val(&e),
                (
                    pool_address.clone(),
                    symbol_short!("constant"),
                    pool_hash.clone(),
                    Vec::<Val>::from_array(&e, [fee.into_val(&e)]),
                )
                    .into_val(&e)
            ),
        ]
    );

    reward_token.mint(&router.address, &1_000_000_0000000);
    let reward_1_tps = 10_5000000_u128;
    router.set_rewards_config(
        &admin,
        &tokens,
        &pool_hash,
        &e.ledger().timestamp().saturating_add(60),
        &reward_1_tps,
    );

    token1.mint(&user1, &1000);
    assert_eq!(token1.balance(&user1), 1000);

    token2.mint(&user1, &1000);
    assert_eq!(token2.balance(&user1), 1000);

    // 10 seconds passed since config, user depositing
    jump(&e, 10);

    let desired_amounts = Vec::from_array(&e, [100, 100]);

    let (amounts, share_amount) = router.deposit(&user1, &tokens, &pool_hash, &desired_amounts, &0);

    let pool_id = router.get_pool(&tokens, &pool_hash);

    let deposit_event = e.events().all().last().unwrap();

    assert_eq!(
        vec![&e, deposit_event],
        vec![
            &e,
            (
                contract_id.clone(),
                (Symbol::new(&e, "deposit"), tokens.clone(), user1.clone()).into_val(&e),
                (pool_id.clone(), amounts, share_amount).into_val(&e)
            ),
        ]
    );

    let out_amt = router.swap(
        &user1,
        &tokens,
        &token1.address,
        &token2.address,
        &pool_hash,
        &97_u128,
        &48_u128,
    );
    let swap_event = e.events().all().last().unwrap();

    assert_eq!(
        vec![&e, swap_event],
        vec![
            &e,
            (
                contract_id.clone(),
                (Symbol::new(&e, "swap"), tokens.clone(), user1.clone()).into_val(&e),
                (
                    pool_id.clone(),
                    &token1.address,
                    &token2.address,
                    97_u128,
                    out_amt
                )
                    .into_val(&e)
            ),
        ]
    );

    let amounts = router.withdraw(
        &user1,
        &tokens,
        &pool_hash,
        &100_u128,
        &Vec::from_array(&e, [197_u128, 51_u128]),
    );
    let withdraw_event = e.events().all().last().unwrap();

    assert_eq!(
        vec![&e, withdraw_event],
        vec![
            &e,
            (
                contract_id.clone(),
                (Symbol::new(&e, "withdraw"), tokens.clone(), user1.clone()).into_val(&e),
                (pool_id.clone(), 100_u128, amounts).into_val(&e)
            ),
        ]
    );
}

#[test]
fn test_swap_routed() {
    let e = Env::default();
    e.mock_all_auths();
    e.budget().reset_unlimited();

    let mut admin1 = Address::generate(&e);
    let mut admin2 = Address::generate(&e);

    let mut token1 = create_token_contract(&e, &admin1);
    let mut token2 = create_token_contract(&e, &admin2);
    if &token2.address < &token1.address {
        std::mem::swap(&mut token1, &mut token2);
        std::mem::swap(&mut admin1, &mut admin2);
    }
    let tokens = Vec::from_array(&e, [token1.address.clone(), token2.address.clone()]);

    let reward_admin = Address::generate(&e);
    let admin = Address::generate(&e);

    let reward_token = create_token_contract(&e, &reward_admin);

    let user1 = Address::generate(&e);

    let pool_hash = install_liq_pool_hash(&e);
    let token_hash = install_token_wasm(&e);
    let router = create_liqpool_router_contract(&e);
    let plane = create_plane_contract(&e);
    let swap_router = create_swap_router_contract(&e);
    swap_router.init_admin(&admin);
    swap_router.set_pools_plane(&admin, &plane.address);
    router.init_admin(&admin);
    router.set_pool_hash(&pool_hash);
    router.set_stableswap_pool_hash(&install_stableswap_liq_pool_hash(&e));
    router.set_token_hash(&token_hash);
    router.set_reward_token(&reward_token.address);
    router.set_pools_plane(&admin, &plane.address);
    router.set_swap_router(&admin, &swap_router.address);
    router.configure_init_pool_payment(&reward_token.address, &1_0000000, &router.address);

    reward_token.mint(&user1, &3_0000000);
    token1.mint(&user1, &100000_0000000);
    token2.mint(&user1, &100000_0000000);

    let (standard1_pool_hash, _standard1_pool_address) =
        router.init_standard_pool(&user1, &tokens, &10);
    router.deposit(
        &user1,
        &tokens,
        &standard1_pool_hash,
        &Vec::from_array(&e, [1000_0000000_u128, 1000_0000000_u128]),
        &0,
    );

    let (standard2_pool_hash, _standard2_pool_address) =
        router.init_standard_pool(&user1, &tokens, &30);
    router.deposit(
        &user1,
        &tokens,
        &standard2_pool_hash,
        &Vec::from_array(&e, [1000_0000000_u128, 1000_0000000_u128]),
        &0,
    );

    let (standard3_pool_hash, _standard3_pool_address) =
        router.init_standard_pool(&user1, &tokens, &100);
    router.deposit(
        &user1,
        &tokens,
        &standard3_pool_hash,
        &Vec::from_array(&e, [1000_0000000_u128, 1000_0000000_u128]),
        &0,
    );

    let (stable1_pool_hash, stable1_pool_address) =
        router.init_stableswap_pool(&user1, &tokens, &85, &6, &0);
    router.deposit(
        &user1,
        &tokens,
        &stable1_pool_hash,
        &Vec::from_array(&e, [1000_0000000_u128, 1000_0000000_u128]),
        &0,
    );

    let (stable2_pool_hash, _stable2_pool_address) =
        router.init_stableswap_pool(&user1, &tokens, &85, &6, &0);
    router.deposit(
        &user1,
        &tokens,
        &stable2_pool_hash,
        &Vec::from_array(&e, [100_0000000_u128, 100_0000000_u128]),
        &0,
    );

    let (stable3_pool_hash, _stable3_pool_address) =
        router.init_stableswap_pool(&user1, &tokens, &85, &6, &0);
    router.deposit(
        &user1,
        &tokens,
        &stable3_pool_hash,
        &Vec::from_array(&e, [100_0000000_u128, 100_0000000_u128]),
        &0,
    );

    e.budget().reset_default();
    let (best_pool, best_pool_address, best_result) =
        router.estimate_swap_routed(&tokens, &token1.address, &token2.address, &9_0000000);
    e.budget().print();
    assert_eq!(best_pool, stable1_pool_hash);
    assert_eq!(best_pool_address, stable1_pool_address);
    assert_eq!(best_result, 8_9936585);
}

#[test]
#[should_panic(expected = "Error(Contract, #2003)")]
fn test_underlying_validation_fee_out_of_bounds() {
    let e = Env::default();
    e.mock_all_auths();
    e.budget().reset_unlimited();

    let admin = Address::generate(&e);
    let mut token1 = create_token_contract(&e, &admin);
    let mut token2 = create_token_contract(&e, &admin);
    if &token2.address < &token1.address {
        std::mem::swap(&mut token1, &mut token2);
    }

    let reward_token = create_token_contract(&e, &admin);

    let user1 = Address::generate(&e);

    let pool_hash = install_liq_pool_hash(&e);
    let token_hash = install_token_wasm(&e);
    let router = create_liqpool_router_contract(&e);
    let plane = create_plane_contract(&e);
    let swap_router = create_swap_router_contract(&e);
    swap_router.init_admin(&admin);
    swap_router.set_pools_plane(&admin, &plane.address);
    router.init_admin(&admin);
    router.set_pool_hash(&pool_hash);
    router.set_stableswap_pool_hash(&install_stableswap_liq_pool_hash(&e));
    router.set_token_hash(&token_hash);
    router.set_reward_token(&reward_token.address);
    router.set_pools_plane(&admin, &plane.address);
    router.set_swap_router(&admin, &swap_router.address);
    router.configure_init_pool_payment(&reward_token.address, &1_0000000, &router.address);

    reward_token.mint(&user1, &1_0000000);

    router.init_stableswap_pool(
        &user1,
        &Vec::from_array(&e, [token1.address, token2.address]),
        &85,
        &10000,
        &0,
    );
}

#[test]
<<<<<<< HEAD
fn test_chained_swap() {
    let e = Env::default();
    e.mock_all_auths();
    e.budget().reset_unlimited();

    let admin = Address::generate(&e);

    let mut tokens = std::vec![
        create_token_contract(&e, &admin).address,
        create_token_contract(&e, &admin).address,
        create_token_contract(&e, &admin).address
    ];
    tokens.sort();
    let token1 = test_token::Client::new(&e, &tokens[0]);
    let token2 = test_token::Client::new(&e, &tokens[1]);
    let token3 = test_token::Client::new(&e, &tokens[2]);

    let tokens1 = Vec::from_array(&e, [tokens[0].clone(), tokens[1].clone()]);
    let tokens2 = Vec::from_array(&e, [tokens[1].clone(), tokens[2].clone()]);

    let swapper = Address::generate(&e);

    let pool_hash = install_liq_pool_hash(&e);
    let stableswap_pool_hash_2 = install_stableswap_two_tokens_liq_pool_hash(&e);
    let token_hash = install_token_wasm(&e);
    let plane = create_plane_contract(&e);
    let swap_router = create_swap_router_contract(&e);
    swap_router.init_admin(&admin);
    swap_router.set_pools_plane(&admin, &plane.address);
    let router = create_liqpool_router_contract(&e);
    router.init_admin(&admin);
    router.set_pool_hash(&pool_hash);
    router.set_stableswap_pool_hash(&2, &stableswap_pool_hash_2);
    router.set_token_hash(&token_hash);
    router.set_reward_token(&token1.address);
    router.set_pools_plane(&admin, &plane.address);
    router.set_swap_router(&admin, &swap_router.address);

    let (pool_index1, _pool_address1) = router.init_standard_pool(&swapper, &tokens1, &30);
    let (pool_index2, _pool_address2) = router.init_standard_pool(&swapper, &tokens2, &30);
    token1.mint(&admin, &10000);
    token2.mint(&admin, &20000);
    token3.mint(&admin, &10000);
    router.deposit(
        &admin,
        &tokens1,
        &pool_index1,
        &Vec::from_array(&e, [10000, 10000]),
        &0,
    );
    router.deposit(
        &admin,
        &tokens2,
        &pool_index2,
        &Vec::from_array(&e, [10000, 10000]),
        &0,
    );

    // swapping token 1 to 3 through combination of 2 pools as we don't have pool (1, 3)
    token1.mint(&swapper, &1000);

    assert_eq!(token1.balance(&swapper), 1000);
    assert_eq!(token2.balance(&swapper), 0);
    assert_eq!(token3.balance(&swapper), 0);
    assert_eq!(token1.balance(&router.address), 0);
    assert_eq!(token2.balance(&router.address), 0);
    assert_eq!(token3.balance(&router.address), 0);
    assert_eq!(
        router.swap_chained(
            &swapper,
            &vec![
                &e,
                (tokens1.clone(), pool_index1.clone(), tokens[1].clone()),
                (tokens2.clone(), pool_index2.clone(), tokens[2].clone()),
            ],
            &tokens[0],
            &100,
            &95,
        ),
        96
    );
    assert_eq!(
        e.auths()[0],
        (
            swapper.clone(),
            AuthorizedInvocation {
                function: AuthorizedFunction::Contract((
                    router.address.clone(),
                    Symbol::new(&e, "swap_chained"),
                    vec!(
                        &e,
                        swapper.clone().to_val(),
                        vec![
                            &e,
                            (tokens1.clone(), pool_index1.clone(), tokens[1].clone()),
                            (tokens2.clone(), pool_index2.clone(), tokens[2].clone()),
                        ]
                        .into_val(&e),
                        tokens[0].clone().to_val(),
                        100_u128.into_val(&e),
                        95_u128.into_val(&e),
                    )
                    .into_val(&e)
                )),
                sub_invocations: std::vec![AuthorizedInvocation {
                    function: AuthorizedFunction::Contract((
                        token1.address.clone(),
                        Symbol::new(&e, "transfer"),
                        Vec::from_array(
                            &e,
                            [
                                swapper.to_val(),
                                router.address.to_val(),
                                100_i128.into_val(&e),
                            ]
                        ),
                    )),
                    sub_invocations: std::vec![],
                },],
            }
        )
    );
    assert_eq!(token1.balance(&swapper), 900);
    assert_eq!(token2.balance(&swapper), 0);
    assert_eq!(token3.balance(&swapper), 96);
    assert_eq!(token1.balance(&router.address), 0);
    assert_eq!(token2.balance(&router.address), 0);
    assert_eq!(token3.balance(&router.address), 0);
}

#[test]
#[should_panic(expected = "Error(Contract, #2006)")]
fn test_chained_swap_min_not_met() {
=======
fn test_tokens_storage() {
>>>>>>> 5041591a
    let e = Env::default();
    e.mock_all_auths();
    e.budget().reset_unlimited();

    let admin = Address::generate(&e);

    let mut tokens = std::vec![
        create_token_contract(&e, &admin).address,
        create_token_contract(&e, &admin).address,
        create_token_contract(&e, &admin).address,
    ];
    tokens.sort();
<<<<<<< HEAD
    let token1 = test_token::Client::new(&e, &tokens[0]);
    let token2 = test_token::Client::new(&e, &tokens[1]);
    let token3 = test_token::Client::new(&e, &tokens[2]);

    let tokens1 = Vec::from_array(&e, [tokens[0].clone(), tokens[1].clone()]);
    let tokens2 = Vec::from_array(&e, [tokens[1].clone(), tokens[2].clone()]);

    let swapper = Address::generate(&e);

    let pool_hash = install_liq_pool_hash(&e);
    let stableswap_pool_hash_2 = install_stableswap_two_tokens_liq_pool_hash(&e);
    let token_hash = install_token_wasm(&e);
=======

    let reward_token = create_token_contract(&e, &admin);

    let user1 = Address::generate(&e);

    let pool_hash = install_liq_pool_hash(&e);
    let token_hash = install_token_wasm(&e);
    let router = create_liqpool_router_contract(&e);
>>>>>>> 5041591a
    let plane = create_plane_contract(&e);
    let swap_router = create_swap_router_contract(&e);
    swap_router.init_admin(&admin);
    swap_router.set_pools_plane(&admin, &plane.address);
<<<<<<< HEAD
    let router = create_liqpool_router_contract(&e);
    router.init_admin(&admin);
    router.set_pool_hash(&pool_hash);
    router.set_stableswap_pool_hash(&2, &stableswap_pool_hash_2);
    router.set_token_hash(&token_hash);
    router.set_reward_token(&token1.address);
    router.set_pools_plane(&admin, &plane.address);
    router.set_swap_router(&admin, &swap_router.address);

    let (pool_index1, _pool_address1) = router.init_standard_pool(&swapper, &tokens1, &30);
    let (pool_index2, _pool_address2) = router.init_standard_pool(&swapper, &tokens2, &30);
    token1.mint(&admin, &10000);
    token2.mint(&admin, &20000);
    token3.mint(&admin, &10000);
    router.deposit(
        &admin,
        &tokens1,
        &pool_index1,
        &Vec::from_array(&e, [10000, 10000]),
        &0,
    );
    router.deposit(
        &admin,
        &tokens2,
        &pool_index2,
        &Vec::from_array(&e, [10000, 10000]),
        &0,
    );

    token1.mint(&swapper, &20000);

    router.swap_chained(
        &swapper,
        &vec![
            &e,
            (tokens1.clone(), pool_index1.clone(), tokens[1].clone()),
            (tokens2.clone(), pool_index2.clone(), tokens[2].clone()),
        ],
        &tokens[0],
        &20,
        &95,
=======
    router.init_admin(&admin);
    router.set_pool_hash(&pool_hash);
    router.set_stableswap_pool_hash(&2, &install_stableswap_two_tokens_liq_pool_hash(&e));
    router.set_stableswap_pool_hash(&3, &install_stableswap_three_tokens_liq_pool_hash(&e));
    router.set_token_hash(&token_hash);
    router.set_reward_token(&reward_token.address);
    router.set_pools_plane(&admin, &plane.address);
    router.set_swap_router(&admin, &swap_router.address);
    router.configure_init_pool_payment(&reward_token.address, &1_0000000, &router.address);

    reward_token.mint(&user1, &10_0000000);

    let pairs = [
        Vec::from_array(&e, [tokens[0].clone(), tokens[1].clone()]),
        Vec::from_array(&e, [tokens[1].clone(), tokens[2].clone()]),
        Vec::from_array(&e, [tokens[0].clone(), tokens[2].clone()]),
        Vec::from_array(
            &e,
            [tokens[0].clone(), tokens[1].clone(), tokens[2].clone()],
        ),
    ];
    for pair in pairs.clone() {
        router.init_stableswap_pool(&user1, &pair, &100, &0, &0);
        router.init_stableswap_pool(&user1, &pair, &100, &0, &0);
        if pair.len() == 2 {
            router.init_standard_pool(&user1, &pair, &30);
        }
    }
    let counter = router.get_tokens_sets_count();
    assert_eq!(counter, 4);
    let mut pools_full_list = Vec::new(&e);
    for i in 0..counter {
        assert_eq!(router.get_tokens(&i), pairs[i as usize]);
        let pools = (
            pairs[i as usize].clone(),
            router.get_pools(&pairs[i as usize]),
        );
        assert_eq!(
            router.get_pools_for_tokens_range(&i, &(i + 1)),
            Vec::from_array(&e, [pools.clone()])
        );
        pools_full_list.push_back(pools);
    }
    assert_eq!(
        router.get_pools_for_tokens_range(&0, &counter),
        pools_full_list,
>>>>>>> 5041591a
    );
}<|MERGE_RESOLUTION|>--- conflicted
+++ resolved
@@ -1258,7 +1258,81 @@
 }
 
 #[test]
-<<<<<<< HEAD
+fn test_tokens_storage() {
+    let e = Env::default();
+    e.mock_all_auths();
+    e.budget().reset_unlimited();
+
+    let admin = Address::generate(&e);
+
+    let mut tokens = std::vec![
+        create_token_contract(&e, &admin).address,
+        create_token_contract(&e, &admin).address,
+        create_token_contract(&e, &admin).address,
+    ];
+    tokens.sort();
+
+    let reward_token = create_token_contract(&e, &admin);
+
+    let user1 = Address::generate(&e);
+
+    let pool_hash = install_liq_pool_hash(&e);
+    let token_hash = install_token_wasm(&e);
+    let router = create_liqpool_router_contract(&e);
+    let plane = create_plane_contract(&e);
+    let swap_router = create_swap_router_contract(&e);
+    swap_router.init_admin(&admin);
+    swap_router.set_pools_plane(&admin, &plane.address);
+    router.init_admin(&admin);
+    router.set_pool_hash(&pool_hash);
+    router.set_stableswap_pool_hash(&2, &install_stableswap_two_tokens_liq_pool_hash(&e));
+    router.set_stableswap_pool_hash(&3, &install_stableswap_three_tokens_liq_pool_hash(&e));
+    router.set_token_hash(&token_hash);
+    router.set_reward_token(&reward_token.address);
+    router.set_pools_plane(&admin, &plane.address);
+    router.set_swap_router(&admin, &swap_router.address);
+    router.configure_init_pool_payment(&reward_token.address, &1_0000000, &router.address);
+
+    reward_token.mint(&user1, &10_0000000);
+
+    let pairs = [
+        Vec::from_array(&e, [tokens[0].clone(), tokens[1].clone()]),
+        Vec::from_array(&e, [tokens[1].clone(), tokens[2].clone()]),
+        Vec::from_array(&e, [tokens[0].clone(), tokens[2].clone()]),
+        Vec::from_array(
+            &e,
+            [tokens[0].clone(), tokens[1].clone(), tokens[2].clone()],
+        ),
+    ];
+    for pair in pairs.clone() {
+        router.init_stableswap_pool(&user1, &pair, &100, &0, &0);
+        router.init_stableswap_pool(&user1, &pair, &100, &0, &0);
+        if pair.len() == 2 {
+            router.init_standard_pool(&user1, &pair, &30);
+        }
+    }
+    let counter = router.get_tokens_sets_count();
+    assert_eq!(counter, 4);
+    let mut pools_full_list = Vec::new(&e);
+    for i in 0..counter {
+        assert_eq!(router.get_tokens(&i), pairs[i as usize]);
+        let pools = (
+            pairs[i as usize].clone(),
+            router.get_pools(&pairs[i as usize]),
+        );
+        assert_eq!(
+            router.get_pools_for_tokens_range(&i, &(i + 1)),
+            Vec::from_array(&e, [pools.clone()])
+        );
+        pools_full_list.push_back(pools);
+    }
+    assert_eq!(
+        router.get_pools_for_tokens_range(&0, &counter),
+        pools_full_list,
+    );
+}
+
+#[test]
 fn test_chained_swap() {
     let e = Env::default();
     e.mock_all_auths();
@@ -1392,9 +1466,6 @@
 #[test]
 #[should_panic(expected = "Error(Contract, #2006)")]
 fn test_chained_swap_min_not_met() {
-=======
-fn test_tokens_storage() {
->>>>>>> 5041591a
     let e = Env::default();
     e.mock_all_auths();
     e.budget().reset_unlimited();
@@ -1407,7 +1478,6 @@
         create_token_contract(&e, &admin).address,
     ];
     tokens.sort();
-<<<<<<< HEAD
     let token1 = test_token::Client::new(&e, &tokens[0]);
     let token2 = test_token::Client::new(&e, &tokens[1]);
     let token3 = test_token::Client::new(&e, &tokens[2]);
@@ -1420,21 +1490,10 @@
     let pool_hash = install_liq_pool_hash(&e);
     let stableswap_pool_hash_2 = install_stableswap_two_tokens_liq_pool_hash(&e);
     let token_hash = install_token_wasm(&e);
-=======
-
-    let reward_token = create_token_contract(&e, &admin);
-
-    let user1 = Address::generate(&e);
-
-    let pool_hash = install_liq_pool_hash(&e);
-    let token_hash = install_token_wasm(&e);
-    let router = create_liqpool_router_contract(&e);
->>>>>>> 5041591a
     let plane = create_plane_contract(&e);
     let swap_router = create_swap_router_contract(&e);
     swap_router.init_admin(&admin);
     swap_router.set_pools_plane(&admin, &plane.address);
-<<<<<<< HEAD
     let router = create_liqpool_router_contract(&e);
     router.init_admin(&admin);
     router.set_pool_hash(&pool_hash);
@@ -1476,53 +1535,5 @@
         &tokens[0],
         &20,
         &95,
-=======
-    router.init_admin(&admin);
-    router.set_pool_hash(&pool_hash);
-    router.set_stableswap_pool_hash(&2, &install_stableswap_two_tokens_liq_pool_hash(&e));
-    router.set_stableswap_pool_hash(&3, &install_stableswap_three_tokens_liq_pool_hash(&e));
-    router.set_token_hash(&token_hash);
-    router.set_reward_token(&reward_token.address);
-    router.set_pools_plane(&admin, &plane.address);
-    router.set_swap_router(&admin, &swap_router.address);
-    router.configure_init_pool_payment(&reward_token.address, &1_0000000, &router.address);
-
-    reward_token.mint(&user1, &10_0000000);
-
-    let pairs = [
-        Vec::from_array(&e, [tokens[0].clone(), tokens[1].clone()]),
-        Vec::from_array(&e, [tokens[1].clone(), tokens[2].clone()]),
-        Vec::from_array(&e, [tokens[0].clone(), tokens[2].clone()]),
-        Vec::from_array(
-            &e,
-            [tokens[0].clone(), tokens[1].clone(), tokens[2].clone()],
-        ),
-    ];
-    for pair in pairs.clone() {
-        router.init_stableswap_pool(&user1, &pair, &100, &0, &0);
-        router.init_stableswap_pool(&user1, &pair, &100, &0, &0);
-        if pair.len() == 2 {
-            router.init_standard_pool(&user1, &pair, &30);
-        }
-    }
-    let counter = router.get_tokens_sets_count();
-    assert_eq!(counter, 4);
-    let mut pools_full_list = Vec::new(&e);
-    for i in 0..counter {
-        assert_eq!(router.get_tokens(&i), pairs[i as usize]);
-        let pools = (
-            pairs[i as usize].clone(),
-            router.get_pools(&pairs[i as usize]),
-        );
-        assert_eq!(
-            router.get_pools_for_tokens_range(&i, &(i + 1)),
-            Vec::from_array(&e, [pools.clone()])
-        );
-        pools_full_list.push_back(pools);
-    }
-    assert_eq!(
-        router.get_pools_for_tokens_range(&0, &counter),
-        pools_full_list,
->>>>>>> 5041591a
     );
 }