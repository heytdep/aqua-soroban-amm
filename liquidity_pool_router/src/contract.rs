--- conflicted
+++ resolved
@@ -365,12 +365,8 @@
         // pay for pool creation
         let init_pool_token = get_init_pool_payment_token(&e);
         let init_pool_amount = get_init_pool_payment_amount(&e);
-<<<<<<< HEAD
         let init_pool_address = get_init_pool_payment_address(&e);
-        Client::new(&e, &init_pool_token).transfer_from(
-=======
         SorobanTokenClient::new(&e, &init_pool_token).transfer_from(
->>>>>>> 6f1bf387
             &e.current_contract_address(),
             &user,
             &init_pool_address,
